// Copyright 2013 Canonical Ltd.
// Licensed under the AGPLv3, see LICENCE file for details.

package agent

import (
	"fmt"
	"path"
	"regexp"
	"sync"

	"github.com/loggo/loggo"

	"launchpad.net/juju-core/errors"
	"launchpad.net/juju-core/state"
	"launchpad.net/juju-core/state/api"
	"launchpad.net/juju-core/state/api/params"
	"launchpad.net/juju-core/utils"
)

var logger = loggo.GetLogger("juju.agent")

const (
<<<<<<< HEAD
	LxcBridge        = "LXC_BRIDGE"
	ProviderType     = "PROVIDER_TYPE"
	ContainerType    = "CONTAINER_TYPE"
	Namespace        = "NAMESPACE"
	StorageDir       = "STORAGE_DIR"
	StorageAddr      = "STORAGE_ADDR"
	AgentServiceName = "AGENT_SERVICE_NAME"
	MongoServiceName = "MONGO_SERVICE_NAME"
=======
	LxcBridge         = "LXC_BRIDGE"
	ProviderType      = "PROVIDER_TYPE"
	ContainerType     = "CONTAINER_TYPE"
	Namespace         = "NAMESPACE"
	StorageDir        = "STORAGE_DIR"
	StorageAddr       = "STORAGE_ADDR"
	SharedStorageDir  = "SHARED_STORAGE_DIR"
	SharedStorageAddr = "SHARED_STORAGE_ADDR"
	AgentServiceName  = "AGENT_SERVICE_NAME"
	MongoServiceName  = "MONGO_SERVICE_NAME"
	RsyslogConfPath   = "RSYSLOG_CONF_PATH"
>>>>>>> 3dc07fcd
)

// The Config interface is the sole way that the agent gets access to the
// configuration information for the machine and unit agents.  There should
// only be one instance of a config object for any given agent, and this
// interface is passed between multiple go routines.  The mutable methods are
// protected by a mutex, and it is expected that the caller doesn't modify any
// slice that may be returned.
//
// NOTE: should new mutating methods be added to this interface, consideration
// is needed around the synchronisation as a single instance is used in
// multiple go routines.
type Config interface {
	// DataDir returns the data directory. Each agent has a subdirectory
	// containing the configuration files.
	DataDir() string

	// Tag returns the tag of the entity on whose behalf the state connection
	// will be made.
	Tag() string

	// Dir returns the agent's directory.
	Dir() string

	// Nonce returns the nonce saved when the machine was provisioned
	// TODO: make this one of the key/value pairs.
	Nonce() string

	// CACert returns the CA certificate that is used to validate the state or
	// API servier's certificate.
	CACert() []byte

	// OpenAPI tries to connect to an API end-point.  If a non-empty
	// newPassword is returned, OpenAPI will have written the configuration
	// with the new password; the caller should set the connecting entity's
	// password accordingly.
	OpenAPI(dialOpts api.DialOpts) (st *api.State, newPassword string, err error)

	// APIAddresses returns the addresses needed to connect to the api server
	APIAddresses() ([]string, error)

	// OpenState tries to open a direct connection to the state database using
	// the given Conf.
	OpenState() (*state.State, error)

	// Write writes the agent configuration.
	Write() error

	// WriteCommands returns shell commands to write the agent configuration.
	// It returns an error if the configuration does not have all the right
	// elements.
	WriteCommands() ([]string, error)

	// APIServerDetails returns the details needed to run an API server.
	APIServerDetails() (port int, cert, key []byte)

	// Value returns the value associated with the key, or an empty string if
	// the key is not found.
	Value(key string) string

	// SetValue updates the value for the specified key.
	SetValue(key, value string)

	StateInitializer
}

// Ensure that the configInternal struct implements the Config interface.
var _ Config = (*configInternal)(nil)

// The configMutex should be locked before any writing to disk during the
// write commands, and unlocked when the writing is complete.  This process
// wide lock should stop any unintended concurrent writes.  This may happen
// when multiple go-routines may be adding things to the agent config, and
// wanting to persist them to disk. To ensure that the correct data is written
// to disk, the mutex should be locked prior to generating any disk state.
// This way calls that might get interleaved would always write the most
// recent state to disk.  Since we have different agent configs for each
// agent, and there is only one process for each agent, a simple mutex is
// enough for concurrency.  The mutex should also be locked around any access
// to mutable values, either setting or getting.  The only mutable value is
// the values map.  Retrieving and setting values here are protected by the
// mutex.  New mutating methods should also be synchronized using this mutex.
var configMutex sync.Mutex

type connectionDetails struct {
	addresses []string
	password  string
}

type configInternal struct {
	dataDir         string
	tag             string
	nonce           string
	caCert          []byte
	stateDetails    *connectionDetails
	apiDetails      *connectionDetails
	oldPassword     string
	stateServerCert []byte
	stateServerKey  []byte
	apiPort         int
	values          map[string]string
}

type AgentConfigParams struct {
	DataDir        string
	Tag            string
	Password       string
	Nonce          string
	StateAddresses []string
	APIAddresses   []string
	CACert         []byte
	Values         map[string]string
}

// NewAgentConfig returns a new config object suitable for use for a
// machine or unit agent.
func NewAgentConfig(params AgentConfigParams) (Config, error) {
	if params.DataDir == "" {
		return nil, requiredError("data directory")
	}
	if params.Tag == "" {
		return nil, requiredError("entity tag")
	}
	if params.Password == "" {
		return nil, requiredError("password")
	}
	if params.CACert == nil {
		return nil, requiredError("CA certificate")
	}
	// Note that the password parts of the state and api information are
	// blank.  This is by design.
	config := &configInternal{
		dataDir:     params.DataDir,
		tag:         params.Tag,
		nonce:       params.Nonce,
		caCert:      params.CACert,
		oldPassword: params.Password,
		values:      params.Values,
	}
	if len(params.StateAddresses) > 0 {
		config.stateDetails = &connectionDetails{
			addresses: params.StateAddresses,
		}
	}
	if len(params.APIAddresses) > 0 {
		config.apiDetails = &connectionDetails{
			addresses: params.APIAddresses,
		}
	}
	if err := config.check(); err != nil {
		return nil, err
	}
	if config.values == nil {
		config.values = make(map[string]string)
	}
	return config, nil
}

type StateMachineConfigParams struct {
	AgentConfigParams
	StateServerCert []byte
	StateServerKey  []byte
	StatePort       int
	APIPort         int
}

// NewStateMachineConfig returns a configuration suitable for
// a machine running the state server.
func NewStateMachineConfig(params StateMachineConfigParams) (Config, error) {
	if params.StateServerCert == nil {
		return nil, requiredError("state server cert")
	}
	if params.StateServerKey == nil {
		return nil, requiredError("state server key")
	}
	config0, err := NewAgentConfig(params.AgentConfigParams)
	if err != nil {
		return nil, err
	}
	config := config0.(*configInternal)
	config.stateServerCert = params.StateServerCert
	config.stateServerKey = params.StateServerKey
	config.apiPort = params.APIPort
	return config, nil
}

// Dir returns the agent-specific data directory.
func Dir(dataDir, agentName string) string {
	return path.Join(dataDir, "agents", agentName)
}

// ReadConf reads configuration data for the given
// entity from the given data directory.
func ReadConf(dataDir, tag string) (Config, error) {
	// Even though the ReadConf is done at the start of the agent loading, and
	// that this should not be called more than once by an agent, I feel that
	// not locking the mutex that is used to protect writes is wrong.
	configMutex.Lock()
	defer configMutex.Unlock()
	dir := Dir(dataDir, tag)
	format, err := readFormat(dir)
	if err != nil {
		return nil, err
	}
	logger.Debugf("Reading agent config, format: %s", format)
	formatter, err := newFormatter(format)
	if err != nil {
		return nil, err
	}
	config, err := formatter.read(dir)
	if err != nil {
		return nil, err
	}
	config.dataDir = dataDir
	if err := config.check(); err != nil {
		return nil, err
	}

	if format != currentFormat {
		// Migrate the config to the new format.
		currentFormatter.migrate(config)
		// Write the content out in the new format.
		if err := currentFormatter.write(config); err != nil {
			logger.Errorf("cannot write the agent config in format %s: %v", currentFormat, err)
			return nil, err
		}
	}

	return config, nil
}

func requiredError(what string) error {
	return fmt.Errorf("%s not found in configuration", what)
}

func (c *configInternal) File(name string) string {
	return path.Join(c.Dir(), name)
}

func (c *configInternal) DataDir() string {
	return c.dataDir
}

func (c *configInternal) Nonce() string {
	return c.nonce
}

func (c *configInternal) CACert() []byte {
	// Give the caller their own copy of the cert to avoid any possibility of
	// modifying the config's copy.
	result := append([]byte{}, c.caCert...)
	return result
}

func (c *configInternal) Value(key string) string {
	configMutex.Lock()
	defer configMutex.Unlock()
	return c.values[key]
}

func (c *configInternal) SetValue(key, value string) {
	configMutex.Lock()
	defer configMutex.Unlock()
	if value == "" {
		delete(c.values, key)
	} else {
		c.values[key] = value
	}
}

func (c *configInternal) APIServerDetails() (port int, cert, key []byte) {
	return c.apiPort, c.stateServerCert, c.stateServerKey
}

func (c *configInternal) APIAddresses() ([]string, error) {
	if c.apiDetails == nil {
		return []string{}, fmt.Errorf("No apidetails in config")
	}
	return append([]string{}, c.apiDetails.addresses...), nil
}

func (c *configInternal) Tag() string {
	return c.tag
}

func (c *configInternal) Dir() string {
	return Dir(c.dataDir, c.tag)
}

func (c *configInternal) check() error {
	if c.stateDetails == nil && c.apiDetails == nil {
		return requiredError("state or API addresses")
	}
	if c.stateDetails != nil {
		if err := checkAddrs(c.stateDetails.addresses, "state server address"); err != nil {
			return err
		}
	}
	if c.apiDetails != nil {
		if err := checkAddrs(c.apiDetails.addresses, "API server address"); err != nil {
			return err
		}
	}
	return nil
}

var validAddr = regexp.MustCompile("^.+:[0-9]+$")

func checkAddrs(addrs []string, what string) error {
	if len(addrs) == 0 {
		return requiredError(what)
	}
	for _, a := range addrs {
		if !validAddr.MatchString(a) {
			return fmt.Errorf("invalid %s %q", what, a)
		}
	}
	return nil
}

// writeNewPassword generates a new password and writes
// the configuration with it in.
func (c *configInternal) writeNewPassword() (string, error) {
	newPassword, err := utils.RandomPassword()
	if err != nil {
		return "", err
	}
	// Make a copy of the configuration so that if we fail
	// to write the configuration file, the configuration will
	// still be valid.
	other := *c
	if c.stateDetails != nil {
		stateDetails := *c.stateDetails
		stateDetails.password = newPassword
		other.stateDetails = &stateDetails
	}
	if c.apiDetails != nil {
		apiDetails := *c.apiDetails
		apiDetails.password = newPassword
		other.apiDetails = &apiDetails
	}
	logger.Debugf("writing configuration file")
	if err := other.Write(); err != nil {
		return "", err
	}
	*c = other
	return newPassword, nil
}

func (c *configInternal) Write() error {
	// Lock is taken prior to generating any content to write.
	configMutex.Lock()
	defer configMutex.Unlock()
	return currentFormatter.write(c)
}

func (c *configInternal) WriteCommands() ([]string, error) {
	return currentFormatter.writeCommands(c)
}

func (c *configInternal) OpenAPI(dialOpts api.DialOpts) (st *api.State, newPassword string, err error) {
	info := api.Info{
		Addrs:    c.apiDetails.addresses,
		Password: c.apiDetails.password,
		CACert:   c.caCert,
		Tag:      c.tag,
		Nonce:    c.nonce,
	}
	if info.Password != "" {
		st, err := api.Open(&info, dialOpts)
		if err == nil {
			return st, "", nil
		}
		if !params.IsCodeUnauthorized(err) {
			return nil, "", err
		}
		// Access isn't authorized even though we have a password
		// This can happen if we crash after saving the
		// password but before changing it, so we'll try again
		// with the old password.
	}
	info.Password = c.oldPassword
	st, err = api.Open(&info, dialOpts)
	if err != nil {
		return nil, "", err
	}

	// We've succeeded in connecting with the old password, so
	// we can now change it to something more private.
	password, err := c.writeNewPassword()
	if err != nil {
		st.Close()
		return nil, "", err
	}
	return st, password, nil
}

func (c *configInternal) OpenState() (*state.State, error) {
	info := state.Info{
		Addrs:    c.stateDetails.addresses,
		Password: c.stateDetails.password,
		CACert:   c.caCert,
		Tag:      c.tag,
	}
	if info.Password != "" {
		st, err := state.Open(&info, state.DefaultDialOpts())
		if err == nil {
			return st, nil
		}
		// TODO(rog) remove this fallback behaviour when
		// all initial connections are via the API.
		if !errors.IsUnauthorizedError(err) {
			return nil, err
		}
	}
	info.Password = c.oldPassword
	return state.Open(&info, state.DefaultDialOpts())
}<|MERGE_RESOLUTION|>--- conflicted
+++ resolved
@@ -21,7 +21,6 @@
 var logger = loggo.GetLogger("juju.agent")
 
 const (
-<<<<<<< HEAD
 	LxcBridge        = "LXC_BRIDGE"
 	ProviderType     = "PROVIDER_TYPE"
 	ContainerType    = "CONTAINER_TYPE"
@@ -30,19 +29,7 @@
 	StorageAddr      = "STORAGE_ADDR"
 	AgentServiceName = "AGENT_SERVICE_NAME"
 	MongoServiceName = "MONGO_SERVICE_NAME"
-=======
-	LxcBridge         = "LXC_BRIDGE"
-	ProviderType      = "PROVIDER_TYPE"
-	ContainerType     = "CONTAINER_TYPE"
-	Namespace         = "NAMESPACE"
-	StorageDir        = "STORAGE_DIR"
-	StorageAddr       = "STORAGE_ADDR"
-	SharedStorageDir  = "SHARED_STORAGE_DIR"
-	SharedStorageAddr = "SHARED_STORAGE_ADDR"
-	AgentServiceName  = "AGENT_SERVICE_NAME"
-	MongoServiceName  = "MONGO_SERVICE_NAME"
-	RsyslogConfPath   = "RSYSLOG_CONF_PATH"
->>>>>>> 3dc07fcd
+	RsyslogConfPath  = "RSYSLOG_CONF_PATH"
 )
 
 // The Config interface is the sole way that the agent gets access to the
