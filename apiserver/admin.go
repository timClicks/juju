// Copyright 2013, 2014 Canonical Ltd.
// Licensed under the AGPLv3, see LICENCE file for details.

package apiserver

import (
	"fmt"
	"sync"
	"sync/atomic"
	"time"

	"github.com/juju/errors"
	"github.com/juju/utils/clock"
	"gopkg.in/juju/names.v2"

	"github.com/juju/juju/api"
	"github.com/juju/juju/apiserver/authentication"
	"github.com/juju/juju/apiserver/common"
	"github.com/juju/juju/apiserver/facade"
	"github.com/juju/juju/apiserver/facades/agent/presence"
	"github.com/juju/juju/apiserver/observer"
	"github.com/juju/juju/apiserver/params"
	"github.com/juju/juju/permission"
	"github.com/juju/juju/rpc"
	"github.com/juju/juju/rpc/rpcreflect"
	"github.com/juju/juju/state"
	statepresence "github.com/juju/juju/state/presence"
	jujuversion "github.com/juju/juju/version"
)

type adminAPIFactory func(*Server, *apiHandler, observer.Observer) interface{}

// admin is the only object that unlogged-in clients can access. It holds any
// methods that are needed to log in.
type admin struct {
	srv         *Server
	root        *apiHandler
	apiObserver observer.Observer

	mu       sync.Mutex
	loggedIn bool
}

func newAdminAPIV3(srv *Server, root *apiHandler, apiObserver observer.Observer) interface{} {
	return &admin{
		srv:         srv,
		root:        root,
		apiObserver: apiObserver,
	}
}

// Admin returns an object that provides API access to methods that can be
// called even when not authenticated.
func (r *admin) Admin(id string) (*admin, error) {
	if id != "" {
		// Safeguard id for possible future use.
		return nil, common.ErrBadId
	}
	return r, nil
}

// Login logs in with the provided credentials.  All subsequent requests on the
// connection will act as the authenticated user.
func (a *admin) Login(req params.LoginRequest) (params.LoginResult, error) {
	return a.login(req, 3)
}

// RedirectInfo returns redirected host information for the model.
// In Juju it always returns an error because the Juju controller
// does not multiplex controllers.
func (a *admin) RedirectInfo() (params.RedirectInfoResult, error) {
	return params.RedirectInfoResult{}, fmt.Errorf("not redirected")
}

var MaintenanceNoLoginError = errors.New("login failed - maintenance in progress")
var errAlreadyLoggedIn = errors.New("already logged in")

// login is the internal version of the Login API call.
func (a *admin) login(req params.LoginRequest, loginVersion int) (params.LoginResult, error) {
	var fail params.LoginResult

	a.mu.Lock()
	defer a.mu.Unlock()
	if a.loggedIn {
		// This can only happen if Login is called concurrently.
		return fail, errAlreadyLoggedIn
	}

	authResult, err := a.authenticate(req)
	if err, ok := errors.Cause(err).(*common.DischargeRequiredError); ok {
		loginResult := params.LoginResult{
			DischargeRequired:       err.Macaroon,
			DischargeRequiredReason: err.Error(),
		}
		logger.Infof("login failed with discharge-required error: %v", err)
		return loginResult, nil
	}
	if err != nil {
		return fail, errors.Trace(err)
	}

	// Fetch the API server addresses from state.
	hostPorts, err := a.root.state.APIHostPorts()
	if err != nil {
		return fail, errors.Trace(err)
	}

	// apiRoot is the API root exposed to the client after login.
	var apiRoot rpc.Root = newAPIRoot(
		a.root.state,
		a.srv.statePool,
		a.srv.facades,
		a.root.resources,
		a.root,
	)
	apiRoot, err = restrictAPIRoot(
		a.srv,
		apiRoot,
		a.root.model,
		*authResult,
	)
	if err != nil {
		return fail, errors.Trace(err)
	}

	var facadeFilters []facadeFilterFunc
	var modelTag string
	if authResult.anonymousLogin {
		facadeFilters = append(facadeFilters, IsAnonymousFacade)
	}
	if authResult.controllerOnlyLogin {
		facadeFilters = append(facadeFilters, IsControllerFacade)
	} else {
<<<<<<< HEAD
		loginResult.ModelTag = model.Tag().String()
		loginResult.Facades = filterFacades(a.srv.facades, append(filters, IsModelFacade)...)
		apiRoot = restrictRoot(apiRoot, modelFacadesOnly)
		if model.Type() == state.ModelTypeCAAS {
			apiRoot = restrictRoot(apiRoot, caasModelFacadesOnly)
		}
=======
		facadeFilters = append(facadeFilters, IsModelFacade)
		modelTag = a.root.model.Tag().String()
>>>>>>> 495a150f
	}

	a.root.rpcConn.ServeRoot(apiRoot, serverError)
	return params.LoginResult{
		Servers:       params.FromNetworkHostsPorts(hostPorts),
		ControllerTag: a.root.model.ControllerTag().String(),
		UserInfo:      authResult.userInfo,
		ServerVersion: jujuversion.Current.String(),
		PublicDNSName: a.srv.publicDNSName(),
		ModelTag:      modelTag,
		Facades:       filterFacades(a.srv.facades, facadeFilters...),
	}, nil
}

type authResult struct {
	tag                    names.Tag // nil if external user login
	anonymousLogin         bool
	userLogin              bool // false if anonymous user
	controllerOnlyLogin    bool
	controllerMachineLogin bool
	userInfo               *params.AuthUserInfo
}

func (a *admin) authenticate(req params.LoginRequest) (*authResult, error) {
	result := &authResult{
		controllerOnlyLogin: a.root.modelUUID == "",
		userLogin:           true,
	}

	// Maybe rate limit non-user auth attempts.
	if req.AuthTag != "" {
		tag, err := names.ParseTag(req.AuthTag)
		if err == nil {
			result.tag = tag
		}
		if err != nil || tag.Kind() != names.UserTagKind {
			// Either the tag is invalid, or
			// it's not a user; rate limit it.
			atomic.AddInt64(&a.srv.loginAttempts, 1)
			defer atomic.AddInt64(&a.srv.loginAttempts, -1)

			// Users are not rate limited, all other entities are.
			if !a.srv.limiter.Acquire() {
				logger.Debugf("rate limiting for agent %s", req.AuthTag)
				select {
				case <-time.After(a.srv.loginRetryPause):
				}
				return nil, common.ErrTryAgain
			}
			defer a.srv.limiter.Release()
		}
		if err != nil {
			return nil, errors.Trace(err)
		}
	}

	switch result.tag.(type) {
	case nil:
	case names.UserTag:
		if result.tag.Id() == api.AnonymousUsername && len(req.Macaroons) == 0 {
			result.anonymousLogin = true
			result.userLogin = false
		}
	default:
		result.userLogin = false
	}

	// Only attempt to login with credentials if we are not doing an anonymous login.
	var (
		lastConnection *time.Time
		entity         state.Entity
		err            error
		startPinger    = true
	)
	if !result.anonymousLogin {
		entity, lastConnection, err = a.checkCreds(req, result.tag, result.userLogin)
		if err != nil {
			// If above login fails, we may still be a login to a controller
			// machine in the controller model.
			entity, err = a.handleAuthError(req, result.tag, err)
			if err != nil {
				return nil, errors.Trace(err)
			}
			// We only need to run a pinger for controller machine
			// agents when logging into the controller model.
			startPinger = false
		}
	}
	a.loggedIn = true

	// TODO(wallyworld) - we can't yet observe anonymous logins as entity must be non-nil
	if entity != nil {
		if machine, ok := entity.(*state.Machine); ok && machine.IsManager() {
			result.controllerMachineLogin = true
			if machine.Tag() != a.srv.tag {
				// We don't want to run pingers for other
				// controller machines; they run their own.
				startPinger = false
			}
		}
		a.root.entity = entity
		a.apiObserver.Login(entity.Tag(), a.root.model.ModelTag(), result.controllerMachineLogin, req.UserData)
	}

	if startPinger {
		if err := startPingerIfAgent(a.srv.pingClock, a.root, entity); err != nil {
			return nil, errors.Trace(err)
		}
	}
	if err := a.fillLoginDetails(result, lastConnection); err != nil {
		return nil, errors.Trace(err)
	}
	return result, nil
}

func (a *admin) handleAuthError(
	req params.LoginRequest,
	authTag names.Tag,
	err error,
) (state.Entity, error) {
	if err, ok := errors.Cause(err).(*common.DischargeRequiredError); ok {
		return nil, err
	}
	if a.maintenanceInProgress() {
		// An upgrade, restore or similar operation is in
		// progress. It is possible for logins to fail until this
		// is complete due to incomplete or updating data. Mask
		// transitory and potentially confusing errors from failed
		// logins with a more helpful one.
		return nil, MaintenanceNoLoginError
	}
	// Here we have a special case.  The machine agents that manage
	// models in the controller model need to be able to
	// open API connections to other models.  In those cases, we
	// need to look in the controller database to check the creds
	// against the machine if and only if the entity tag is a machine tag,
	// and the machine exists in the controller model, and the
	// machine has the manage state job.  If all those parts are valid, we
	// can then check the credentials against the controller model
	// machine.
	machineTag, ok := authTag.(names.MachineTag)
	if !ok {
		return nil, errors.Trace(err)
	}
	if errors.Cause(err) != common.ErrBadCreds {
		return nil, err
	}
	// If we are here, we may be logging into a controller machine
	// in the controller model.
	return a.checkControllerMachineCreds(req, machineTag)
}

func (a *admin) fillLoginDetails(result *authResult, lastConnection *time.Time) error {
	// Send back user info if user
	if result.userLogin {
		userTag := a.root.entity.Tag().(names.UserTag)
		var err error
		result.userInfo, err = a.checkUserPermissions(userTag, result.controllerOnlyLogin)
		if err != nil {
			return errors.Trace(err)
		}
		result.userInfo.LastConnection = lastConnection
	}
	if result.controllerOnlyLogin {
		if result.anonymousLogin {
			logger.Debugf(" anonymous controller login")
		} else {
			logger.Debugf("controller login: %s", a.root.entity.Tag())
		}
	} else {
		if result.anonymousLogin {
			logger.Debugf("anonymous model login")
		} else {
			logger.Debugf("model login: %s for %s", a.root.entity.Tag(), a.root.model.ModelTag().Id())
		}
	}
	return nil
}

func (a *admin) checkUserPermissions(userTag names.UserTag, controllerOnlyLogin bool) (*params.AuthUserInfo, error) {

	modelAccess := permission.NoAccess

	// TODO(perrito666) remove the following section about everyone group
	// when groups are implemented, this accounts only for the lack of a local
	// ControllerUser when logging in from an external user that has not been granted
	// permissions on the controller but there are permissions for the special
	// everyone group.
	everyoneGroupAccess := permission.NoAccess
	if !userTag.IsLocal() {
		everyoneTag := names.NewUserTag(common.EveryoneTagName)
		everyoneGroupUser, err := state.ControllerAccess(a.root.state, everyoneTag)
		if err != nil && !errors.IsNotFound(err) {
			return nil, errors.Annotatef(err, "obtaining ControllerUser for everyone group")
		}
		everyoneGroupAccess = everyoneGroupUser.Access
	}

	controllerAccess := permission.NoAccess
	if controllerUser, err := state.ControllerAccess(a.root.state, userTag); err == nil {
		controllerAccess = controllerUser.Access
	} else if errors.IsNotFound(err) {
		controllerAccess = everyoneGroupAccess
	} else {
		return nil, errors.Annotatef(err, "obtaining ControllerUser for logged in user %s", userTag.Id())
	}
	if !controllerOnlyLogin {
		// Only grab modelUser permissions if this is not a controller only
		// login. In all situations, if the model user is not found, they have
		// no authorisation to access this model, unless the user is controller
		// admin.

		var err error
		modelAccess, err = a.root.state.UserPermission(userTag, a.root.model.ModelTag())
		if err != nil && controllerAccess != permission.SuperuserAccess {
			return nil, errors.Wrap(err, common.ErrPerm)
		}
		if err != nil && controllerAccess == permission.SuperuserAccess {
			modelAccess = permission.AdminAccess
		}
	}

	// It is possible that the everyoneGroup permissions are more capable than an
	// individuals. If they are, use them.
	if everyoneGroupAccess.GreaterControllerAccessThan(controllerAccess) {
		controllerAccess = everyoneGroupAccess
	}
	if controllerOnlyLogin || !a.srv.allowModelAccess {
		// We're either explicitly logging into the controller or
		// we must check that the user has access to the controller
		// even though they're logging into a model.
		if controllerAccess == permission.NoAccess {
			return nil, errors.Trace(common.ErrPerm)
		}
	}
	if controllerOnlyLogin {
		logger.Debugf("controller login: user %s has %q access", userTag.Id(), controllerAccess)
	} else {
		logger.Debugf("model login: user %s has %q for controller; %q for model %s",
			userTag.Id(), controllerAccess, modelAccess, a.root.model.ModelTag().Id())
	}
	return &params.AuthUserInfo{
		Identity:         userTag.String(),
		ControllerAccess: string(controllerAccess),
		ModelAccess:      string(modelAccess),
	}, nil
}

type facadeFilterFunc func(name string) bool

func filterFacades(registry *facade.Registry, allowFacadeAllMustMatch ...facadeFilterFunc) []params.FacadeVersions {
	allFacades := DescribeFacades(registry)
	out := make([]params.FacadeVersions, 0, len(allFacades))
	for _, f := range allFacades {
		allowed := false
		for _, allowFacade := range allowFacadeAllMustMatch {
			if allowed = allowFacade(f.Name); !allowed {
				break
			}
		}
		if allowed {
			out = append(out, f)
		}
	}
	return out
}

func (a *admin) checkCreds(req params.LoginRequest, authTag names.Tag, userLogin bool) (state.Entity, *time.Time, error) {
	return doCheckCreds(a.root.state, req, authTag, userLogin, a.authenticator())
}

func (a *admin) checkControllerMachineCreds(req params.LoginRequest, authTag names.MachineTag) (state.Entity, error) {
	return checkControllerMachineCreds(a.srv.statePool.SystemState(), req, authTag, a.authenticator())
}

func (a *admin) authenticator() authentication.EntityAuthenticator {
	return a.srv.loginAuthCtxt.authenticator(a.root.serverHost)
}

func (a *admin) maintenanceInProgress() bool {
	if !a.srv.upgradeComplete() {
		return true
	}
	switch a.srv.restoreStatus() {
	case state.RestorePending, state.RestoreInProgress:
		return true
	}
	return false
}

var doCheckCreds = checkCreds

// checkCreds validates the entities credentials in the current model.
// If the entity is a user, and userLogin==true, a model user must exist
// for the model. In the case of a user logging in to the controller,
// but not a model, there is no env user needed.  While we have the env
// user, if we do have it, update the last login time.
//
// Note that when logging in with userLogin==true, the returned entity
// will be modelUserEntity, not *state.User (external users don't have
// user entries) or *state.ModelUser (we don't want to lose the local
// user information associated with that).
func checkCreds(
	st *state.State,
	req params.LoginRequest,
	authTag names.Tag,
	userLogin bool,
	authenticator authentication.EntityAuthenticator,
) (state.Entity, *time.Time, error) {
	var entityFinder authentication.EntityFinder = st
	if userLogin {
		// When looking up model users, use a custom
		// entity finder that looks up both the local user (if the user
		// tag is in the local domain) and the model user.
		entityFinder = modelUserEntityFinder{st}
	}
	entity, err := authenticator.Authenticate(entityFinder, authTag, req)
	if err != nil {
		return nil, nil, errors.Trace(err)
	}

	// For user logins, update the last login time.
	var lastLogin *time.Time
	if entity, ok := entity.(loginEntity); ok {
		userLastLogin, err := entity.LastLogin()
		if err != nil && !state.IsNeverLoggedInError(err) {
			return nil, nil, errors.Trace(err)
		}
		entity.UpdateLastLogin()
		lastLogin = &userLastLogin
	}
	return entity, lastLogin, nil
}

// checkControllerMachineCreds checks the special case of a controller
// machine creating an API connection for a different model so it can
// run workers that act on behalf of a hosted model.
func checkControllerMachineCreds(
	controllerSt *state.State,
	req params.LoginRequest,
	authTag names.MachineTag,
	authenticator authentication.EntityAuthenticator,
) (state.Entity, error) {
	entity, _, err := doCheckCreds(
		controllerSt,
		req,
		authTag,
		false,
		authenticator,
	)
	if err != nil {
		return nil, errors.Trace(err)
	}
	if machine, ok := entity.(*state.Machine); !ok {
		return nil, errors.Errorf("entity should be a machine, but is %T", entity)
	} else if !machine.IsManager() {
		// The machine exists in the controller model, but it doesn't
		// manage models, so reject it.
		return nil, errors.Trace(common.ErrPerm)
	}
	return entity, nil
}

// loginEntity defines the interface needed to log in as a user.
// Notable implementations are *state.User and *modelUserEntity.
type loginEntity interface {
	state.Entity
	state.Authenticator
	LastLogin() (time.Time, error)
	UpdateLastLogin() error
}

// modelUserEntityFinder implements EntityFinder by returning a
// loginEntity value for users, ensuring that the user exists in the
// state's current model as well as retrieving more global
// authentication details such as the password.
type modelUserEntityFinder struct {
	st *state.State
}

// FindEntity implements authentication.EntityFinder.FindEntity.
func (f modelUserEntityFinder) FindEntity(tag names.Tag) (state.Entity, error) {
	utag, ok := tag.(names.UserTag)
	if !ok {
		return f.st.FindEntity(tag)
	}

	model, err := f.st.Model()
	if err != nil {
		return nil, errors.Trace(err)
	}
	modelUser, err := f.st.UserAccess(utag, model.ModelTag())
	if err != nil && !errors.IsNotFound(err) {
		return nil, errors.Trace(err)
	}
	// No model user found, so see if the user has been granted
	// access to the controller.
	if permission.IsEmptyUserAccess(modelUser) {
		controllerUser, err := state.ControllerAccess(f.st, utag)
		if err != nil && !errors.IsNotFound(err) {
			return nil, errors.Trace(err)
		}
		// TODO(perrito666) remove the following section about everyone group
		// when groups are implemented, this accounts only for the lack of a local
		// ControllerUser when logging in from an external user that has not been granted
		// permissions on the controller but there are permissions for the special
		// everyone group.
		if permission.IsEmptyUserAccess(controllerUser) && !utag.IsLocal() {
			everyoneTag := names.NewUserTag(common.EveryoneTagName)
			controllerUser, err = f.st.UserAccess(everyoneTag, f.st.ControllerTag())
			if err != nil && !errors.IsNotFound(err) {
				return nil, errors.Annotatef(err, "obtaining ControllerUser for everyone group")
			}
		}
		if permission.IsEmptyUserAccess(controllerUser) {
			return nil, errors.NotFoundf("model or controller user")
		}
	}

	u := &modelUserEntity{
		st:        f.st,
		modelUser: modelUser,
		tag:       utag,
	}
	if utag.IsLocal() {
		user, err := f.st.User(utag)
		if err != nil {
			return nil, errors.Trace(err)
		}
		u.user = user
	}
	return u, nil
}

var _ loginEntity = &modelUserEntity{}

// modelUserEntity encapsulates an model user
// and, if the user is local, the local state user
// as well. This enables us to implement FindEntity
// in such a way that the authentication mechanisms
// can work without knowing these details.
type modelUserEntity struct {
	st *state.State

	modelUser permission.UserAccess
	user      *state.User
	tag       names.Tag
}

// Refresh implements state.Authenticator.Refresh.
func (u *modelUserEntity) Refresh() error {
	if u.user == nil {
		return nil
	}
	return u.user.Refresh()
}

// SetPassword implements state.Authenticator.SetPassword
// by setting the password on the local user.
func (u *modelUserEntity) SetPassword(pass string) error {
	if u.user == nil {
		return errors.New("cannot set password on external user")
	}
	return u.user.SetPassword(pass)
}

// PasswordValid implements state.Authenticator.PasswordValid.
func (u *modelUserEntity) PasswordValid(pass string) bool {
	if u.user == nil {
		return false
	}
	return u.user.PasswordValid(pass)
}

// Tag implements state.Entity.Tag.
func (u *modelUserEntity) Tag() names.Tag {
	return u.tag
}

// LastLogin implements loginEntity.LastLogin.
func (u *modelUserEntity) LastLogin() (time.Time, error) {
	// The last connection for the model takes precedence over
	// the local user last login time.
	var err error
	var t time.Time

	model, err := u.st.Model()
	if err != nil {
		return t, errors.Trace(err)
	}

	if !permission.IsEmptyUserAccess(u.modelUser) {
		t, err = model.LastModelConnection(u.modelUser.UserTag)
	} else {
		err = state.NeverConnectedError("controller user")
	}
	if state.IsNeverConnectedError(err) || permission.IsEmptyUserAccess(u.modelUser) {
		if u.user != nil {
			// There's a global user, so use that login time instead.
			return u.user.LastLogin()
		}
		// Since we're implementing LastLogin, we need
		// to implement LastLogin error semantics too.
		err = state.NeverLoggedInError(err.Error())
	}
	return t, errors.Trace(err)
}

// UpdateLastLogin implements loginEntity.UpdateLastLogin.
func (u *modelUserEntity) UpdateLastLogin() error {
	var err error

	if !permission.IsEmptyUserAccess(u.modelUser) {
		if u.modelUser.Object.Kind() != names.ModelTagKind {
			return errors.NotValidf("%s as model user", u.modelUser.Object.Kind())
		}

		model, err := u.st.Model()
		if err != nil {
			return errors.Trace(err)
		}

		err = model.UpdateLastModelConnection(u.modelUser.UserTag)
	}

	if u.user != nil {
		err1 := u.user.UpdateLastLogin()
		if err == nil {
			return err1
		}
	}
	if err != nil {
		return errors.Trace(err)
	}
	return nil
}

// presenceShim exists to represent a statepresence.Agent in a form
// convenient to the apiserver/presence package, which exists to work
// around the common.Resources infrastructure's lack of handling for
// failed resources.
type presenceShim struct {
	agent statepresence.Agent
}

// Start starts and returns a running presence.Pinger. The caller is
// responsible for stopping it when no longer required, and for handling
// any errors returned from Wait.
func (shim presenceShim) Start() (presence.Pinger, error) {
	pinger, err := shim.agent.SetAgentPresence()
	if err != nil {
		return nil, errors.Trace(err)
	}
	return pinger, nil
}

func startPingerIfAgent(clock clock.Clock, root *apiHandler, entity state.Entity) error {
	// worker runs presence.Pingers -- absence of which will cause
	// embarrassing "agent is lost" messages to show up in status --
	// until it's stopped. It's stored in resources purely for the
	// side effects: we don't record its id, and nobody else
	// retrieves it -- we just expect it to be stopped when the
	// connection is shut down.
	agent, ok := entity.(statepresence.Agent)
	if !ok {
		return nil
	}
	worker, err := presence.New(presence.Config{
		Identity:   entity.Tag(),
		Start:      presenceShim{agent}.Start,
		Clock:      clock,
		RetryDelay: 3 * time.Second,
	})
	if err != nil {
		return err
	}
	root.getResources().Register(worker)

	// pingTimeout, by contrast, *is* used by the Pinger facade to
	// stave off the call to action() that will shut down the agent
	// connection if it gets lackadaisical about sending keepalive
	// Pings.
	//
	// Do not confuse those (apiserver) Pings with those made by
	// presence.Pinger (which *do* happen as a result of the former,
	// but only as a relatively distant consequence).
	//
	// We should have picked better names...
	action := func() {
		logger.Debugf("closing connection due to ping timout")
		if err := root.getRpcConn().Close(); err != nil {
			logger.Errorf("error closing the RPC connection: %v", err)
		}
	}
	pingTimeout := newPingTimeout(action, clock, maxClientPingInterval)
	return root.getResources().RegisterNamed("pingTimeout", pingTimeout)
}

// errRoot implements the API that a client first sees
// when connecting to the API. It exposes the same API as initialRoot, except
// it returns the requested error when the client makes any request.
type errRoot struct {
	err error
}

// FindMethod conforms to the same API as initialRoot, but we'll always return (nil, err)
func (r *errRoot) FindMethod(rootName string, version int, methodName string) (rpcreflect.MethodCaller, error) {
	return nil, r.err
}

func (r *errRoot) Kill() {
}<|MERGE_RESOLUTION|>--- conflicted
+++ resolved
@@ -131,17 +131,8 @@
 	if authResult.controllerOnlyLogin {
 		facadeFilters = append(facadeFilters, IsControllerFacade)
 	} else {
-<<<<<<< HEAD
-		loginResult.ModelTag = model.Tag().String()
-		loginResult.Facades = filterFacades(a.srv.facades, append(filters, IsModelFacade)...)
-		apiRoot = restrictRoot(apiRoot, modelFacadesOnly)
-		if model.Type() == state.ModelTypeCAAS {
-			apiRoot = restrictRoot(apiRoot, caasModelFacadesOnly)
-		}
-=======
 		facadeFilters = append(facadeFilters, IsModelFacade)
 		modelTag = a.root.model.Tag().String()
->>>>>>> 495a150f
 	}
 
 	a.root.rpcConn.ServeRoot(apiRoot, serverError)
