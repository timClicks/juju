--- conflicted
+++ resolved
@@ -97,22 +97,14 @@
 			charm:           "wordpress",
 			expectedActions: &charm.Actions{ActionSpecs: nil},
 			url:             "not-valid",
-<<<<<<< HEAD
-			err:             "entity url series is not resolved",
-=======
 			err:             "charm or bundle url series is not resolved",
->>>>>>> a0029133
 		},
 		{
 			about:           "invalid schema",
 			charm:           "wordpress",
 			expectedActions: &charm.Actions{ActionSpecs: nil},
 			url:             "not-valid:your-arguments",
-<<<<<<< HEAD
-			err:             `entity URL has invalid schema: "not-valid:your-arguments"`,
-=======
 			err:             `charm or bundle URL has invalid schema: "not-valid:your-arguments"`,
->>>>>>> a0029133
 		},
 		{
 			about:           "unknown charm",
