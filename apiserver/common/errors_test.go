--- conflicted
+++ resolved
@@ -206,8 +206,7 @@
 
 func (s *errorsSuite) TestErrorTransform(c *gc.C) {
 	for i, t := range errorTransformTests {
-<<<<<<< HEAD
-		c.Logf("test %d: %#v", i, t.err)
+		c.Logf("running test %d: %T{%q}", i, t.err, t.err)
 		err1, status := common.ServerErrorAndStatus(t.err)
 
 		// Sanity check that ServerError returns the same thing.
@@ -215,11 +214,6 @@
 		c.Assert(err2, gc.DeepEquals, err1)
 		c.Assert(status, gc.Equals, t.status)
 
-=======
-		c.Logf("running test %d: %T{%q}", i, t.err, t.err)
-
-		err1 := common.ServerError(t.err)
->>>>>>> e8eaa8b3
 		if t.err == nil {
 			c.Assert(err1, gc.IsNil)
 			c.Assert(status, gc.Equals, http.StatusOK)
