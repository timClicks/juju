// Copyright 2014 Canonical Ltd.
// Licensed under the AGPLv3, see LICENCE file for details.

// Package application contains api calls for functionality
// related to deploying and managing applications and their
// related charms.
package application

import (
	"fmt"
	"net"

	"github.com/juju/errors"
	"github.com/juju/loggo"
	"github.com/juju/schema"
	"gopkg.in/juju/charm.v6"
	csparams "gopkg.in/juju/charmrepo.v3/csclient/params"
	"gopkg.in/juju/environschema.v1"
	"gopkg.in/juju/names.v2"
	"gopkg.in/macaroon.v2-unstable"
	goyaml "gopkg.in/yaml.v2"

	"github.com/juju/juju/apiserver/common"
	"github.com/juju/juju/apiserver/common/storagecommon"
	"github.com/juju/juju/apiserver/facade"
	"github.com/juju/juju/apiserver/params"
	"github.com/juju/juju/caas"
	k8s "github.com/juju/juju/caas/kubernetes/provider"
	"github.com/juju/juju/constraints"
	"github.com/juju/juju/core/application"
	"github.com/juju/juju/core/crossmodel"
<<<<<<< HEAD
	"github.com/juju/juju/core/instance"
=======
>>>>>>> f8274897
	"github.com/juju/juju/core/status"
	"github.com/juju/juju/environs"
	"github.com/juju/juju/network"
	"github.com/juju/juju/permission"
	"github.com/juju/juju/state"
	"github.com/juju/juju/state/stateenvirons"
	"github.com/juju/juju/storage/poolmanager"
)

var logger = loggo.GetLogger("juju.apiserver.application")

// APIv4 provides the Application API facade for versions 1-4.
type APIv4 struct {
	*APIv5
}

// APIv5 provides the Application API facade for version 5.
type APIv5 struct {
	*APIv6
}

// APIv6 provides the Application API facade for version 6.
type APIv6 struct {
	*APIv7
}

// APIv7 provides the Application API facade for version 7.
type APIv7 struct {
	*APIv8
}

// APIv8 provides the Application API facade for version 8.
type APIv8 struct {
	*APIBase
}

// APIBase implements the shared application interface and is the concrete
// implementation of the api end point.
//
// API provides the Application API facade for version 5.
type APIBase struct {
	backend       Backend
	storageAccess storageInterface

	authorizer facade.Authorizer
	check      BlockChecker

	modelTag  names.ModelTag
	modelType state.ModelType

	resources facade.Resources

	// TODO(axw) stateCharm only exists because I ran out
	// of time unwinding all of the tendrils of state. We
	// should pass a charm.Charm and charm.URL back into
	// state wherever we pass in a state.Charm currently.
	stateCharm func(Charm) *state.Charm

	storagePoolManager    poolmanager.PoolManager
	deployApplicationFunc func(ApplicationDeployer, DeployApplicationParams) (Application, error)
}

// NewFacadeV4 provides the signature required for facade registration
// for versions 1-4.
func NewFacadeV4(ctx facade.Context) (*APIv4, error) {
	api, err := NewFacadeV5(ctx)
	if err != nil {
		return nil, errors.Trace(err)
	}
	return &APIv4{api}, nil
}

// NewFacadeV5 provides the signature required for facade registration
// for version 5.
func NewFacadeV5(ctx facade.Context) (*APIv5, error) {
	api, err := NewFacadeV6(ctx)
	if err != nil {
		return nil, errors.Trace(err)
	}
	return &APIv5{api}, nil
}

// NewFacadeV6 provides the signature required for facade registration
// for version 6.
func NewFacadeV6(ctx facade.Context) (*APIv6, error) {
	api, err := NewFacadeV7(ctx)
	if err != nil {
		return nil, errors.Trace(err)
	}
	return &APIv6{api}, nil
}

// NewFacadeV7 provides the signature required for facade registration
// for version 7.
func NewFacadeV7(ctx facade.Context) (*APIv7, error) {
	api, err := NewFacadeV8(ctx)
	if err != nil {
		return nil, errors.Trace(err)
	}
	return &APIv7{api}, nil
}

func NewFacadeV8(ctx facade.Context) (*APIv8, error) {
	api, err := newFacadeBase(ctx)
	if err != nil {
		return nil, errors.Trace(err)
	}
	return &APIv8{api}, nil
}

func newFacadeBase(ctx facade.Context) (*APIBase, error) {
	model, err := ctx.State().Model()
	if err != nil {
		return nil, errors.Annotate(err, "getting model")
	}
	storageAccess, err := getStorageState(ctx.State())
	if err != nil {
		return nil, errors.Annotate(err, "getting state")
	}
	blockChecker := common.NewBlockChecker(ctx.State())
	stateCharm := CharmToStateCharm

	var storagePoolManager poolmanager.PoolManager
	if model.Type() == state.ModelTypeCAAS {
		broker, err := stateenvirons.GetNewCAASBrokerFunc(caas.New)(ctx.State())
		if err != nil {
			return nil, errors.Annotate(err, "getting caas client")
		}
		storageProviderRegistry := stateenvirons.NewStorageProviderRegistry(broker)
		storagePoolManager = poolmanager.New(state.NewStateSettings(ctx.State()), storageProviderRegistry)
	}

	resources := ctx.Resources()

	return NewAPIBase(
		&stateShim{ctx.State()},
		storageAccess,
		ctx.Auth(),
		blockChecker,
		model.ModelTag(),
		model.Type(),
		stateCharm,
		DeployApplication,
		storagePoolManager,
		resources,
	)
}

// NewAPIBase returns a new application API facade.
func NewAPIBase(
	backend Backend,
	storageAccess storageInterface,
	authorizer facade.Authorizer,
	blockChecker BlockChecker,
	modelTag names.ModelTag,
	modelType state.ModelType,
	stateCharm func(Charm) *state.Charm,
	deployApplication func(ApplicationDeployer, DeployApplicationParams) (Application, error),
	storagePoolManager poolmanager.PoolManager,
	resources facade.Resources,
) (*APIBase, error) {
	if !authorizer.AuthClient() {
		return nil, common.ErrPerm
	}
	return &APIBase{
		backend:               backend,
		storageAccess:         storageAccess,
		authorizer:            authorizer,
		check:                 blockChecker,
		modelTag:              modelTag,
		modelType:             modelType,
		stateCharm:            stateCharm,
		deployApplicationFunc: deployApplication,
		storagePoolManager:    storagePoolManager,
		resources:             resources,
	}, nil
}

func (api *APIBase) checkPermission(tag names.Tag, perm permission.Access) error {
	allowed, err := api.authorizer.HasPermission(perm, tag)
	if err != nil {
		return errors.Trace(err)
	}
	if !allowed {
		return common.ErrPerm
	}
	return nil
}

func (api *APIBase) checkCanRead() error {
	return api.checkPermission(api.modelTag, permission.ReadAccess)
}

func (api *APIBase) checkCanWrite() error {
	return api.checkPermission(api.modelTag, permission.WriteAccess)
}

// SetMetricCredentials sets credentials on the application.
func (api *APIBase) SetMetricCredentials(args params.ApplicationMetricCredentials) (params.ErrorResults, error) {
	if err := api.checkCanWrite(); err != nil {
		return params.ErrorResults{}, errors.Trace(err)
	}
	result := params.ErrorResults{
		Results: make([]params.ErrorResult, len(args.Creds)),
	}
	if len(args.Creds) == 0 {
		return result, nil
	}
	for i, a := range args.Creds {
		application, err := api.backend.Application(a.ApplicationName)
		if err != nil {
			result.Results[i].Error = common.ServerError(err)
			continue
		}
		err = application.SetMetricCredentials(a.MetricCredentials)
		if err != nil {
			result.Results[i].Error = common.ServerError(err)
		}
	}
	return result, nil
}

// Deploy fetches the charms from the charm store and deploys them
// using the specified placement directives.
// V5 deploy did not support policy, so pass through an empty string.
func (api *APIv5) Deploy(args params.ApplicationsDeployV5) (params.ErrorResults, error) {
	noDefinedPolicy := ""
	var newArgs params.ApplicationsDeploy
	for _, value := range args.Applications {
		newArgs.Applications = append(newArgs.Applications, params.ApplicationDeploy{
			ApplicationName:  value.ApplicationName,
			Series:           value.Series,
			CharmURL:         value.CharmURL,
			Channel:          value.Channel,
			NumUnits:         value.NumUnits,
			Config:           value.Config,
			ConfigYAML:       value.ConfigYAML,
			Constraints:      value.Constraints,
			Placement:        value.Placement,
			Policy:           noDefinedPolicy,
			Storage:          value.Storage,
			AttachStorage:    value.AttachStorage,
			EndpointBindings: value.EndpointBindings,
			Resources:        value.Resources,
		})
	}
	return api.APIBase.Deploy(newArgs)
}

// Deploy fetches the charms from the charm store and deploys them
// using the specified placement directives.
// V6 deploy did not support devices, so pass through an empty map.
func (api *APIv6) Deploy(args params.ApplicationsDeployV6) (params.ErrorResults, error) {
	var newArgs params.ApplicationsDeploy
	for _, value := range args.Applications {
		newArgs.Applications = append(newArgs.Applications, params.ApplicationDeploy{
			ApplicationName:  value.ApplicationName,
			Series:           value.Series,
			CharmURL:         value.CharmURL,
			Channel:          value.Channel,
			NumUnits:         value.NumUnits,
			Config:           value.Config,
			ConfigYAML:       value.ConfigYAML,
			Constraints:      value.Constraints,
			Placement:        value.Placement,
			Policy:           value.Policy,
			Devices:          nil, // set Devices to nil because v6 and lower versions do not support it
			Storage:          value.Storage,
			AttachStorage:    value.AttachStorage,
			EndpointBindings: value.EndpointBindings,
			Resources:        value.Resources,
		})
	}
	return api.APIBase.Deploy(newArgs)
}

// Deploy fetches the charms from the charm store and deploys them
// using the specified placement directives.
func (api *APIBase) Deploy(args params.ApplicationsDeploy) (params.ErrorResults, error) {
	if err := api.checkCanWrite(); err != nil {
		return params.ErrorResults{}, errors.Trace(err)
	}
	result := params.ErrorResults{
		Results: make([]params.ErrorResult, len(args.Applications)),
	}
	if err := api.check.ChangeAllowed(); err != nil {
		return result, errors.Trace(err)
	}

	// CAAS models require that a "operator-storage" storage pool exist.
	if api.modelType == state.ModelTypeCAAS {
		sp, err := api.storagePoolManager.Get(caas.OperatorStoragePoolName)
		if err != nil {
			return params.ErrorResults{}, errors.Annotatef(
				err,
				"deploying a Kubernetes application requires a storage pool called %q", caas.OperatorStoragePoolName)
		}
		if sp.Provider() != k8s.K8s_ProviderType {
			return params.ErrorResults{}, errors.Errorf(
				"the %q storage pool requires a provider type of %q, not %q", caas.OperatorStoragePoolName, k8s.K8s_ProviderType, sp.Provider())
		}
	}

	for i, arg := range args.Applications {
		err := deployApplication(api.backend, api.modelType, api.stateCharm, arg, api.deployApplicationFunc, api.storagePoolManager)
		result.Results[i].Error = common.ServerError(err)

		if err != nil && len(arg.Resources) != 0 {
			// Remove any pending resources - these would have been
			// converted into real resources if the application had
			// been created successfully, but will otherwise be
			// leaked. lp:1705730
			// TODO(babbageclunk): rework the deploy API so the
			// resources are created transactionally to avoid needing
			// to do this.
			resources, err := api.backend.Resources()
			if err != nil {
				logger.Errorf("couldn't get backend.Resources")
				continue
			}
			err = resources.RemovePendingAppResources(arg.ApplicationName, arg.Resources)
			if err != nil {
				logger.Errorf("couldn't remove pending resources for %q", arg.ApplicationName)
			}
		}
	}
	return result, nil
}

func applicationConfigSchema(modelType state.ModelType) (environschema.Fields, schema.Defaults, error) {
	if modelType != state.ModelTypeCAAS {
		return trustFields, trustDefaults, nil
	}
	// TODO(caas) - get the schema from the provider
	defaults := caas.ConfigDefaults(k8s.ConfigDefaults())
	schema, err := caas.ConfigSchema(k8s.ConfigSchema())
	if err != nil {
		return nil, nil, err
	}
	return AddTrustSchemaAndDefaults(schema, defaults)
}

func splitApplicationAndCharmConfig(modelType state.ModelType, inConfig map[string]string) (
	appCfg map[string]interface{},
	charmCfg map[string]string,
	_ error,
) {

	providerSchema, _, err := applicationConfigSchema(modelType)
	if err != nil {
		return nil, nil, errors.Trace(err)
	}
	appConfigKeys := application.KnownConfigKeys(providerSchema)

	appConfigAttrs := make(map[string]interface{})
	charmConfig := make(map[string]string)
	for k, v := range inConfig {
		if appConfigKeys.Contains(k) {
			appConfigAttrs[k] = v
		} else {
			charmConfig[k] = v
		}
	}
	return appConfigAttrs, charmConfig, nil
}

// deployApplication fetches the charm from the charm store and deploys it.
// The logic has been factored out into a common function which is called by
// both the legacy API on the client facade, as well as the new application facade.
func deployApplication(
	backend Backend,
	modelType state.ModelType,
	stateCharm func(Charm) *state.Charm,
	args params.ApplicationDeploy,
	deployApplicationFunc func(ApplicationDeployer, DeployApplicationParams) (Application, error),
	storagePoolManager poolmanager.PoolManager,
) error {
	curl, err := charm.ParseURL(args.CharmURL)
	if err != nil {
		return errors.Trace(err)
	}
	if curl.Revision < 0 {
		return errors.Errorf("charm url must include revision")
	}

	if modelType != state.ModelTypeIAAS {
		if len(args.AttachStorage) > 0 {
			return errors.Errorf(
				"AttachStorage may not be specified for %s models",
				modelType,
			)
		}
		if len(args.Placement) > 1 {
			return errors.Errorf(
				"only 1 placement directive is supported for %s models, got %d",
				modelType,
				len(args.Placement),
			)
		}
		for storageName, cons := range args.Storage {
			if cons.Pool == "" {
				return errors.Errorf("storage pool for %q must be specified", storageName)
			}
			sp, err := storagePoolManager.Get(cons.Pool)
			if err != nil {
				return errors.Trace(err)
			}
			if sp.Provider() != k8s.K8s_ProviderType {
				return errors.Errorf("invalid storage provider type %q for %q", sp.Provider(), storageName)
			}
		}
	}

	// This check is done early so that errors deeper in the call-stack do not
	// leave an application deployment in an unrecoverable error state.
	if err := checkMachinePlacement(backend, args); err != nil {
		return errors.Trace(err)
	}

	// Try to find the charm URL in state first.
	ch, err := backend.Charm(curl)
	if err != nil {
		return errors.Trace(err)
	}

	if err := checkMinVersion(ch); err != nil {
		return errors.Trace(err)
	}

	appConfigAttrs, charmConfig, err := splitApplicationAndCharmConfig(modelType, args.Config)
	if err != nil {
		return errors.Trace(err)
	}

	var applicationConfig *application.Config
	schema, defaults, err := applicationConfigSchema(modelType)
	if err != nil {
		return errors.Trace(err)
	}
	applicationConfig, err = application.NewConfig(appConfigAttrs, schema, defaults)
	if err != nil {
		return errors.Trace(err)
	}

	var settings = make(charm.Settings)
	if len(args.ConfigYAML) > 0 {
		settings, err = ch.Config().ParseSettingsYAML([]byte(args.ConfigYAML), args.ApplicationName)
		if err != nil {
			return errors.Trace(err)
		}
	}
	// Overlay any settings in YAML with those from config map.
	if len(charmConfig) > 0 {
		// Parse config in a compatible way (see function comment).
		overrideSettings, err := parseSettingsCompatible(ch.Config(), charmConfig)
		if err != nil {
			return errors.Trace(err)
		}
		for k, v := range overrideSettings {
			settings[k] = v
		}
	}

	// Parse storage tags in AttachStorage.
	if len(args.AttachStorage) > 0 && args.NumUnits != 1 {
		return errors.Errorf("AttachStorage is non-empty, but NumUnits is %d", args.NumUnits)
	}
	attachStorage := make([]names.StorageTag, len(args.AttachStorage))
	for i, tagString := range args.AttachStorage {
		tag, err := names.ParseStorageTag(tagString)
		if err != nil {
			return errors.Trace(err)
		}
		attachStorage[i] = tag
	}

	_, err = deployApplicationFunc(backend, DeployApplicationParams{
		ApplicationName:   args.ApplicationName,
		Series:            args.Series,
		Charm:             stateCharm(ch),
		Channel:           csparams.Channel(args.Channel),
		NumUnits:          args.NumUnits,
		ApplicationConfig: applicationConfig,
		CharmConfig:       settings,
		Constraints:       args.Constraints,
		Placement:         args.Placement,
		Storage:           args.Storage,
		Devices:           args.Devices,
		AttachStorage:     attachStorage,
		EndpointBindings:  args.EndpointBindings,
		Resources:         args.Resources,
	})
	return errors.Trace(err)
}

// checkMachinePlacement does a non-exhaustive validation of any supplied
// placement directives.
// If the placement scope is for a machine, ensure that the machine exists.
// If the placement is for a machine or a container on an existing machine,
// check that the machine is not locked for series upgrade.
func checkMachinePlacement(backend Backend, args params.ApplicationDeploy) error {
	errTemplate := "cannot deploy %q to machine %s"
	app := args.ApplicationName

	for _, p := range args.Placement {
		dir := p.Directive

		toProvisionedMachine := p.Scope == instance.MachineScope
		if !toProvisionedMachine && dir == "" {
			continue
		}

		m, err := backend.Machine(dir)
		if err != nil {
			if errors.IsNotFound(err) && !toProvisionedMachine {
				continue
			}
			return errors.Annotatef(err, errTemplate, app, dir)
		}

		locked, err := m.IsLockedForSeriesUpgrade()
		if locked {
			err = errors.New("machine is locked for series upgrade")
		}
		if err != nil {
			return errors.Annotatef(err, errTemplate, app, dir)
		}

		locked, err = m.IsParentLockedForSeriesUpgrade()
		if locked {
			err = errors.New("parent machine is locked for series upgrade")
		}
		if err != nil {
			return errors.Annotatef(err, errTemplate, app, dir)
		}
	}

	return nil
}

// ApplicationSetSettingsStrings updates the settings for the given application,
// taking the configuration from a map of strings.
func ApplicationSetSettingsStrings(application Application, settings map[string]string) error {
	ch, _, err := application.Charm()
	if err != nil {
		return errors.Trace(err)
	}
	// Parse config in a compatible way (see function comment).
	changes, err := parseSettingsCompatible(ch.Config(), settings)
	if err != nil {
		return errors.Trace(err)
	}
	return application.UpdateCharmConfig(changes)
}

// parseSettingsCompatible parses setting strings in a way that is
// compatible with the behavior before this CL based on the issue
// http://pad.lv/1194945. Until then setting an option to an empty
// string caused it to reset to the default value. We now allow
// empty strings as actual values, but we want to preserve the API
// behavior.
func parseSettingsCompatible(charmConfig *charm.Config, settings map[string]string) (charm.Settings, error) {
	setSettings := map[string]string{}
	unsetSettings := charm.Settings{}
	// Split settings into those which set and those which unset a value.
	for name, value := range settings {
		if value == "" {
			unsetSettings[name] = nil
			continue
		}
		setSettings[name] = value
	}
	// Validate the settings.
	changes, err := charmConfig.ParseSettingsStrings(setSettings)
	if err != nil {
		return nil, errors.Trace(err)
	}
	// Validate the unsettings and merge them into the changes.
	unsetSettings, err = charmConfig.ValidateSettings(unsetSettings)
	if err != nil {
		return nil, errors.Trace(err)
	}
	for name := range unsetSettings {
		changes[name] = nil
	}
	return changes, nil
}

// Update updates the application attributes, including charm URL,
// minimum number of units, charm config and constraints.
// All parameters in params.ApplicationUpdate except the application name are optional.
func (api *APIBase) Update(args params.ApplicationUpdate) error {
	if err := api.checkCanWrite(); err != nil {
		return err
	}
	if !args.ForceCharmURL {
		if err := api.check.ChangeAllowed(); err != nil {
			return errors.Trace(err)
		}
	}
	app, err := api.backend.Application(args.ApplicationName)
	if err != nil {
		return errors.Trace(err)
	}
	// Set the charm for the given application.
	if args.CharmURL != "" {
		// For now we do not support changing the channel through Update().
		// TODO(ericsnow) Support it?
		channel := app.Channel()
		if err = api.applicationSetCharm(
			args.ApplicationName,
			app,
			args.CharmURL,
			channel,
			nil, // charm settings (strings map)
			"",  // charm settings (YAML)
			args.ForceSeries,
			args.ForceCharmURL,
			args.Force,
			nil, // resource IDs
			nil, // storage constraints
		); err != nil {
			return errors.Trace(err)
		}
	}
	// Set the minimum number of units for the given application.
	if args.MinUnits != nil {
		if err = app.SetMinUnits(*args.MinUnits); err != nil {
			return errors.Trace(err)
		}
	}
	// Set up application's settings.
	if args.SettingsYAML != "" {
		if err = applicationSetCharmConfigYAML(args.ApplicationName, app, args.SettingsYAML); err != nil {
			return errors.Annotate(err, "setting configuration from YAML")
		}
	} else if len(args.SettingsStrings) > 0 {
		if err = ApplicationSetSettingsStrings(app, args.SettingsStrings); err != nil {
			return errors.Trace(err)
		}
	}
	// Update application's constraints.
	if args.Constraints != nil {
		return app.SetConstraints(*args.Constraints)
	}
	return nil
}

// UpdateApplicationSeries updates the application series. Series for
// subordinates updated too.
func (api *APIBase) UpdateApplicationSeries(args params.UpdateSeriesArgs) (params.ErrorResults, error) {
	if err := api.checkCanWrite(); err != nil {
		return params.ErrorResults{}, err
	}
	if err := api.check.ChangeAllowed(); err != nil {
		return params.ErrorResults{}, errors.Trace(err)
	}
	results := params.ErrorResults{
		Results: make([]params.ErrorResult, len(args.Args)),
	}
	for i, arg := range args.Args {
		err := api.updateOneApplicationSeries(arg)
		results.Results[i].Error = common.ServerError(err)
	}
	return results, nil
}

func (api *APIBase) updateOneApplicationSeries(arg params.UpdateSeriesArg) error {
	if arg.Series == "" {
		return &params.Error{
			Message: "series missing from args",
			Code:    params.CodeBadRequest,
		}
	}
	applicationTag, err := names.ParseApplicationTag(arg.Entity.Tag)
	if err != nil {
		return errors.Trace(err)
	}
	app, err := api.backend.Application(applicationTag.Id())
	if err != nil {
		return errors.Trace(err)
	}
	if !app.IsPrincipal() {
		return &params.Error{
			Message: fmt.Sprintf("%q is a subordinate application, update-series not supported", applicationTag.Id()),
			Code:    params.CodeNotSupported,
		}
	}
	if arg.Series == app.Series() {
		return nil // no-op
	}
	return app.UpdateApplicationSeries(arg.Series, arg.Force)
}

// SetCharm sets the charm for a given for the application.
func (api *APIBase) SetCharm(args params.ApplicationSetCharm) error {
	if err := api.checkCanWrite(); err != nil {
		return err
	}
	// when forced units in error, don't block
	if !args.ForceUnits {
		if err := api.check.ChangeAllowed(); err != nil {
			return errors.Trace(err)
		}
	}
	application, err := api.backend.Application(args.ApplicationName)
	if err != nil {
		return errors.Trace(err)
	}
	if err := application.SetCharmProfile(args.CharmURL); err != nil {
		return errors.Annotatef(err, "unable to set charm profile")
	}

	channel := csparams.Channel(args.Channel)
	return api.applicationSetCharm(
		args.ApplicationName,
		application,
		args.CharmURL,
		channel,
		args.ConfigSettings,
		args.ConfigSettingsYAML,
		args.ForceSeries,
		args.ForceUnits,
		args.Force,
		args.ResourceIDs,
		args.StorageConstraints,
	)
}

<<<<<<< HEAD
// SetCharmProfile a new charm's url on deployed machines for changing the profile used
// on those machine.
func (api *APIBase) SetCharmProfile(args params.ApplicationSetCharmProfile) error {
	if err := api.checkCanWrite(); err != nil {
		return err
	}
	// TODO (hml) 3-oct-2018
	// We should do this....
	// when forced units in error, don't block
	//if !args.ForceUnits {
	//	if err := api.check.ChangeAllowed(); err != nil {
	//		return errors.Trace(err)
	//	}
	//}

	// Don't verify the charm lxd profile, the watcher must be able to
	// determine if a profile has been removed from the charm.

	application, err := api.backend.Application(args.ApplicationName)
	if err != nil {
		return errors.Trace(err)
	}
	return application.SetCharmProfile(args.CharmURL)
}

=======
>>>>>>> f8274897
// GetConfig returns the charm config for each of the
// applications asked for.
func (api *APIBase) GetConfig(args params.Entities) (params.ApplicationGetConfigResults, error) {
	if err := api.checkCanRead(); err != nil {
		return params.ApplicationGetConfigResults{}, err
	}
	results := params.ApplicationGetConfigResults{
		Results: make([]params.ConfigResult, len(args.Entities)),
	}
	for i, arg := range args.Entities {
		config, err := api.getCharmConfig(arg.Tag)
		results.Results[i].Config = config
		results.Results[i].Error = common.ServerError(err)
	}
	return results, nil
}

func (api *APIBase) getCharmConfig(entity string) (map[string]interface{}, error) {
	tag, err := names.ParseTag(entity)
	if err != nil {
		return nil, err
	}
	switch kind := tag.Kind(); kind {
	case names.ApplicationTagKind:
		app, err := api.backend.Application(tag.Id())
		if err != nil {
			return nil, err
		}
		settings, err := app.CharmConfig()
		if err != nil {
			return nil, err
		}
		charm, _, err := app.Charm()
		if err != nil {
			return nil, err
		}
		return describe(settings, charm.Config()), nil
	default:
		return nil, errors.Errorf("unexpected tag type, expected application, got %s", kind)
	}
}

// applicationSetCharm sets the charm for the given for the application.
func (api *APIBase) applicationSetCharm(
	appName string,
	application Application,
	url string,
	channel csparams.Channel,
	configSettingsStrings map[string]string,
	configSettingsYAML string,
	forceSeries,
	forceUnits,
	force bool,
	resourceIDs map[string]string,
	storageConstraints map[string]params.StorageConstraints,
) error {
	curl, err := charm.ParseURL(url)
	if err != nil {
		return errors.Trace(err)
	}
	sch, err := api.backend.Charm(curl)
	if err != nil {
		return errors.Trace(err)
	}
	var settings charm.Settings
	if configSettingsYAML != "" {
		settings, err = sch.Config().ParseSettingsYAML([]byte(configSettingsYAML), appName)
	} else if len(configSettingsStrings) > 0 {
		settings, err = parseSettingsCompatible(sch.Config(), configSettingsStrings)
	}
	if err != nil {
		return errors.Annotate(err, "parsing config settings")
	}
	var stateStorageConstraints map[string]state.StorageConstraints
	if len(storageConstraints) > 0 {
		stateStorageConstraints = make(map[string]state.StorageConstraints)
		for name, cons := range storageConstraints {
			stateCons := state.StorageConstraints{Pool: cons.Pool}
			if cons.Size != nil {
				stateCons.Size = *cons.Size
			}
			if cons.Count != nil {
				stateCons.Count = *cons.Count
			}
			stateStorageConstraints[name] = stateCons
		}
	}
	cfg := state.SetCharmConfig{
		Charm:              api.stateCharm(sch),
		Channel:            channel,
		ConfigSettings:     settings,
		ForceSeries:        forceSeries,
		ForceUnits:         forceUnits,
		Force:              force,
		ResourceIDs:        resourceIDs,
		StorageConstraints: stateStorageConstraints,
	}
	return application.SetCharm(cfg)
}

// charmConfigFromGetYaml will parse a yaml produced by juju get and generate
// charm.Settings from it that can then be sent to the application.
func charmConfigFromGetYaml(yamlContents map[string]interface{}) (charm.Settings, error) {
	onlySettings := charm.Settings{}
	settingsMap, ok := yamlContents["settings"].(map[interface{}]interface{})
	if !ok {
		return nil, errors.New("unknown format for settings")
	}

	for setting := range settingsMap {
		s, ok := settingsMap[setting].(map[interface{}]interface{})
		if !ok {
			return nil, errors.Errorf("unknown format for settings section %v", setting)
		}
		// some keys might not have a value, we don't care about those.
		v, ok := s["value"]
		if !ok {
			continue
		}
		stringSetting, ok := setting.(string)
		if !ok {
			return nil, errors.Errorf("unexpected setting key, expected string got %T", setting)
		}
		onlySettings[stringSetting] = v
	}
	return onlySettings, nil
}

// applicationSetCharmConfigYAML updates the charm config for the
// given application, taking the configuration from a YAML string.
func applicationSetCharmConfigYAML(appName string, application Application, settings string) error {
	b := []byte(settings)
	var all map[string]interface{}
	if err := goyaml.Unmarshal(b, &all); err != nil {
		return errors.Annotate(err, "parsing settings data")
	}
	// The file is already in the right format.
	if _, ok := all[appName]; !ok {
		changes, err := charmConfigFromGetYaml(all)
		if err != nil {
			return errors.Annotate(err, "processing YAML generated by get")
		}
		return errors.Annotate(application.UpdateCharmConfig(changes), "updating settings with application YAML")
	}

	ch, _, err := application.Charm()
	if err != nil {
		return errors.Annotate(err, "obtaining charm for this application")
	}

	changes, err := ch.Config().ParseSettingsYAML(b, appName)
	if err != nil {
		return errors.Annotate(err, "creating config from YAML")
	}
	return errors.Annotate(application.UpdateCharmConfig(changes), "updating settings")
}

// GetCharmURL returns the charm URL the given application is
// running at present.
func (api *APIBase) GetCharmURL(args params.ApplicationGet) (params.StringResult, error) {
	if err := api.checkCanWrite(); err != nil {
		return params.StringResult{}, errors.Trace(err)
	}
	application, err := api.backend.Application(args.ApplicationName)
	if err != nil {
		return params.StringResult{}, errors.Trace(err)
	}
	charmURL, _ := application.CharmURL()
	return params.StringResult{Result: charmURL.String()}, nil
}

// Set implements the server side of Application.Set.
// It does not unset values that are set to an empty string.
// Unset should be used for that.
func (api *APIBase) Set(p params.ApplicationSet) error {
	if err := api.checkCanWrite(); err != nil {
		return err
	}
	if err := api.check.ChangeAllowed(); err != nil {
		return errors.Trace(err)
	}
	app, err := api.backend.Application(p.ApplicationName)
	if err != nil {
		return err
	}
	ch, _, err := app.Charm()
	if err != nil {
		return err
	}
	// Validate the settings.
	changes, err := ch.Config().ParseSettingsStrings(p.Options)
	if err != nil {
		return err
	}

	return app.UpdateCharmConfig(changes)

}

// Unset implements the server side of Client.Unset.
func (api *APIBase) Unset(p params.ApplicationUnset) error {
	if err := api.checkCanWrite(); err != nil {
		return err
	}
	if err := api.check.ChangeAllowed(); err != nil {
		return errors.Trace(err)
	}
	app, err := api.backend.Application(p.ApplicationName)
	if err != nil {
		return err
	}
	settings := make(charm.Settings)
	for _, option := range p.Options {
		settings[option] = nil
	}
	return app.UpdateCharmConfig(settings)
}

// CharmRelations implements the server side of Application.CharmRelations.
func (api *APIBase) CharmRelations(p params.ApplicationCharmRelations) (params.ApplicationCharmRelationsResults, error) {
	var results params.ApplicationCharmRelationsResults
	if err := api.checkCanRead(); err != nil {
		return results, errors.Trace(err)
	}

	application, err := api.backend.Application(p.ApplicationName)
	if err != nil {
		return results, errors.Trace(err)
	}
	endpoints, err := application.Endpoints()
	if err != nil {
		return results, errors.Trace(err)
	}
	results.CharmRelations = make([]string, len(endpoints))
	for i, endpoint := range endpoints {
		results.CharmRelations[i] = endpoint.Relation.Name
	}
	return results, nil
}

// Expose changes the juju-managed firewall to expose any ports that
// were also explicitly marked by units as open.
func (api *APIBase) Expose(args params.ApplicationExpose) error {
	if err := api.checkCanWrite(); err != nil {
		return errors.Trace(err)
	}
	if err := api.check.ChangeAllowed(); err != nil {
		return errors.Trace(err)
	}
	app, err := api.backend.Application(args.ApplicationName)
	if err != nil {
		return errors.Trace(err)
	}
	if api.modelType == state.ModelTypeCAAS {
		appConfig, err := app.ApplicationConfig()
		if err != nil {
			return errors.Trace(err)
		}
		if appConfig.GetString(caas.JujuExternalHostNameKey, "") == "" {
			return errors.Errorf(
				"cannot expose a CAAS application without a %q value set, run\n"+
					"juju config %s %s=<value>", caas.JujuExternalHostNameKey, args.ApplicationName, caas.JujuExternalHostNameKey)
		}
	}
	return app.SetExposed()
}

// Unexpose changes the juju-managed firewall to unexpose any ports that
// were also explicitly marked by units as open.
func (api *APIBase) Unexpose(args params.ApplicationUnexpose) error {
	if err := api.checkCanWrite(); err != nil {
		return err
	}
	if err := api.check.ChangeAllowed(); err != nil {
		return errors.Trace(err)
	}
	app, err := api.backend.Application(args.ApplicationName)
	if err != nil {
		return err
	}
	return app.ClearExposed()
}

// AddUnits adds a given number of units to an application.
func (api *APIv5) AddUnits(args params.AddApplicationUnitsV5) (params.AddApplicationUnitsResults, error) {
	noDefinedPolicy := ""
	return api.APIBase.AddUnits(params.AddApplicationUnits{
		ApplicationName: args.ApplicationName,
		NumUnits:        args.NumUnits,
		Placement:       args.Placement,
		Policy:          noDefinedPolicy,
		AttachStorage:   args.AttachStorage,
	})
}

// AddUnits adds a given number of units to an application.
func (api *APIBase) AddUnits(args params.AddApplicationUnits) (params.AddApplicationUnitsResults, error) {
	if api.modelType == state.ModelTypeCAAS {
		return params.AddApplicationUnitsResults{}, errors.NotSupportedf("adding units on a non-container model")
	}
	if err := api.checkCanWrite(); err != nil {
		return params.AddApplicationUnitsResults{}, errors.Trace(err)
	}
	if err := api.check.ChangeAllowed(); err != nil {
		return params.AddApplicationUnitsResults{}, errors.Trace(err)
	}
	units, err := addApplicationUnits(api.backend, api.modelType, args)
	if err != nil {
		return params.AddApplicationUnitsResults{}, errors.Trace(err)
	}
	unitNames := make([]string, len(units))
	for i, unit := range units {
		unitNames[i] = unit.UnitTag().Id()
	}
	return params.AddApplicationUnitsResults{Units: unitNames}, nil
}

// addApplicationUnits adds a given number of units to an application.
func addApplicationUnits(backend Backend, modelType state.ModelType, args params.AddApplicationUnits) ([]Unit, error) {
	if args.NumUnits < 1 {
		return nil, errors.New("must add at least one unit")
	}

	assignUnits := true
	if modelType != state.ModelTypeIAAS {
		// In a CAAS model, there are no machines for
		// units to be assigned to.
		assignUnits = false
		if len(args.AttachStorage) > 0 {
			return nil, errors.Errorf(
				"AttachStorage may not be specified for %s models",
				modelType,
			)
		}
		if len(args.Placement) > 1 {
			return nil, errors.Errorf(
				"only 1 placement directive is supported for %s models, got %d",
				modelType,
				len(args.Placement),
			)
		}
	}

	// Parse storage tags in AttachStorage.
	if len(args.AttachStorage) > 0 && args.NumUnits != 1 {
		return nil, errors.Errorf("AttachStorage is non-empty, but NumUnits is %d", args.NumUnits)
	}
	attachStorage := make([]names.StorageTag, len(args.AttachStorage))
	for i, tagString := range args.AttachStorage {
		tag, err := names.ParseStorageTag(tagString)
		if err != nil {
			return nil, errors.Trace(err)
		}
		attachStorage[i] = tag
	}
	application, err := backend.Application(args.ApplicationName)
	if err != nil {
		return nil, errors.Trace(err)
	}
	return addUnits(
		application,
		args.ApplicationName,
		args.NumUnits,
		args.Placement,
		attachStorage,
		assignUnits,
	)
}

// DestroyUnits removes a given set of application units.
//
// NOTE(axw) this exists only for backwards compatibility,
// for API facade versions 1-3; clients should prefer its
// successor, DestroyUnit, below. Until all consumers have
// been updated, or we bump a major version, we can't drop
// this.
//
// TODO(axw) 2017-03-16 #1673323
// Drop this in Juju 3.0.
func (api *APIBase) DestroyUnits(args params.DestroyApplicationUnits) error {
	var errs []error
	entities := params.DestroyUnitsParams{
		Units: make([]params.DestroyUnitParams, 0, len(args.UnitNames)),
	}
	for _, unitName := range args.UnitNames {
		if !names.IsValidUnit(unitName) {
			errs = append(errs, errors.NotValidf("unit name %q", unitName))
			continue
		}
		entities.Units = append(entities.Units, params.DestroyUnitParams{
			UnitTag: names.NewUnitTag(unitName).String(),
		})
	}
	results, err := api.DestroyUnit(entities)
	if err != nil {
		return errors.Trace(err)
	}
	for _, result := range results.Results {
		if result.Error != nil {
			errs = append(errs, result.Error)
		}
	}
	return common.DestroyErr("units", args.UnitNames, errs)
}

// DestroyUnit removes a given set of application units.
//
// NOTE(axw) this provides backwards compatibility for facade version 4.
func (api *APIv4) DestroyUnit(args params.Entities) (params.DestroyUnitResults, error) {
	v5args := params.DestroyUnitsParams{
		Units: make([]params.DestroyUnitParams, len(args.Entities)),
	}
	for i, arg := range args.Entities {
		v5args.Units[i].UnitTag = arg.Tag
	}
	return api.APIBase.DestroyUnit(v5args)
}

// DestroyUnit removes a given set of application units.
func (api *APIBase) DestroyUnit(args params.DestroyUnitsParams) (params.DestroyUnitResults, error) {
	if api.modelType == state.ModelTypeCAAS {
		return params.DestroyUnitResults{}, errors.NotSupportedf("removing units on a non-container model")
	}
	if err := api.checkCanWrite(); err != nil {
		return params.DestroyUnitResults{}, errors.Trace(err)
	}
	if err := api.check.RemoveAllowed(); err != nil {
		return params.DestroyUnitResults{}, errors.Trace(err)
	}
	destroyUnit := func(arg params.DestroyUnitParams) (*params.DestroyUnitInfo, error) {
		unitTag, err := names.ParseUnitTag(arg.UnitTag)
		if err != nil {
			return nil, errors.Trace(err)
		}
		name := unitTag.Id()
		unit, err := api.backend.Unit(name)
		if errors.IsNotFound(err) {
			return nil, errors.Errorf("unit %q does not exist", name)
		} else if err != nil {
			return nil, errors.Trace(err)
		}
		if !unit.IsPrincipal() {
			return nil, errors.Errorf("unit %q is a subordinate", name)
		}
		var info params.DestroyUnitInfo
		storage, err := storagecommon.UnitStorage(api.storageAccess, unit.UnitTag())
		if err != nil {
			return nil, errors.Trace(err)
		}

		if arg.DestroyStorage {
			for _, s := range storage {
				info.DestroyedStorage = append(
					info.DestroyedStorage,
					params.Entity{s.StorageTag().String()},
				)
			}
		} else {
			info.DestroyedStorage, info.DetachedStorage, err = storagecommon.ClassifyDetachedStorage(
				api.storageAccess.VolumeAccess(), api.storageAccess.FilesystemAccess(), storage,
			)
			if err != nil {
				return nil, errors.Trace(err)
			}
		}
		op := unit.DestroyOperation()
		op.DestroyStorage = arg.DestroyStorage
		if err := api.backend.ApplyOperation(op); err != nil {
			return nil, errors.Trace(err)
		}
		return &info, nil
	}
	results := make([]params.DestroyUnitResult, len(args.Units))
	for i, entity := range args.Units {
		info, err := destroyUnit(entity)
		if err != nil {
			results[i].Error = common.ServerError(err)
			continue
		}
		results[i].Info = info
	}
	return params.DestroyUnitResults{results}, nil
}

// Destroy destroys a given application, local or remote.
//
// NOTE(axw) this exists only for backwards compatibility,
// for API facade versions 1-3; clients should prefer its
// successor, DestroyApplication, below. Until all consumers
// have been updated, or we bump a major version, we can't
// drop this.
//
// TODO(axw) 2017-03-16 #1673323
// Drop this in Juju 3.0.
func (api *APIBase) Destroy(in params.ApplicationDestroy) error {
	if !names.IsValidApplication(in.ApplicationName) {
		return errors.NotValidf("application name %q", in.ApplicationName)
	}
	args := params.DestroyApplicationsParams{
		Applications: []params.DestroyApplicationParams{{
			ApplicationTag: names.NewApplicationTag(in.ApplicationName).String(),
		}},
	}
	results, err := api.DestroyApplication(args)
	if err != nil {
		return errors.Trace(err)
	}
	if err := results.Results[0].Error; err != nil {
		return common.ServerError(err)
	}
	return nil
}

// DestroyApplication removes a given set of applications.
//
// NOTE(axw) this provides backwards compatibility for facade version 4.
func (api *APIv4) DestroyApplication(args params.Entities) (params.DestroyApplicationResults, error) {
	v5args := params.DestroyApplicationsParams{
		Applications: make([]params.DestroyApplicationParams, len(args.Entities)),
	}
	for i, arg := range args.Entities {
		v5args.Applications[i].ApplicationTag = arg.Tag
	}
	return api.APIBase.DestroyApplication(v5args)
}

// DestroyApplication removes a given set of applications.
func (api *APIBase) DestroyApplication(args params.DestroyApplicationsParams) (params.DestroyApplicationResults, error) {
	if err := api.checkCanWrite(); err != nil {
		return params.DestroyApplicationResults{}, err
	}
	if err := api.check.RemoveAllowed(); err != nil {
		return params.DestroyApplicationResults{}, errors.Trace(err)
	}
	destroyApp := func(arg params.DestroyApplicationParams) (*params.DestroyApplicationInfo, error) {
		tag, err := names.ParseApplicationTag(arg.ApplicationTag)
		if err != nil {
			return nil, err
		}
		var info params.DestroyApplicationInfo
		app, err := api.backend.Application(tag.Id())
		if err != nil {
			return nil, err
		}
		units, err := app.AllUnits()
		if err != nil {
			return nil, err
		}
		storageSeen := names.NewSet()
		for _, unit := range units {
			info.DestroyedUnits = append(
				info.DestroyedUnits,
				params.Entity{unit.UnitTag().String()},
			)
			storage, err := storagecommon.UnitStorage(api.storageAccess, unit.UnitTag())
			if err != nil {
				return nil, err
			}

			// Filter out storage we've already seen. Shared
			// storage may be attached to multiple units.
			var unseen []state.StorageInstance
			for _, stor := range storage {
				storageTag := stor.StorageTag()
				if storageSeen.Contains(storageTag) {
					continue
				}
				storageSeen.Add(storageTag)
				unseen = append(unseen, stor)
			}
			storage = unseen

			if arg.DestroyStorage {
				for _, s := range storage {
					info.DestroyedStorage = append(
						info.DestroyedStorage,
						params.Entity{s.StorageTag().String()},
					)
				}
			} else {
				destroyed, detached, err := storagecommon.ClassifyDetachedStorage(
					api.storageAccess.VolumeAccess(), api.storageAccess.FilesystemAccess(), storage,
				)
				if err != nil {
					return nil, err
				}
				info.DestroyedStorage = append(info.DestroyedStorage, destroyed...)
				info.DetachedStorage = append(info.DetachedStorage, detached...)
			}
		}
		op := app.DestroyOperation()
		op.DestroyStorage = arg.DestroyStorage
		if err := api.backend.ApplyOperation(op); err != nil {
			return nil, err
		}
		return &info, nil
	}
	results := make([]params.DestroyApplicationResult, len(args.Applications))
	for i, arg := range args.Applications {
		info, err := destroyApp(arg)
		if err != nil {
			results[i].Error = common.ServerError(err)
			continue
		}
		results[i].Info = info
	}
	return params.DestroyApplicationResults{results}, nil
}

// DestroyConsumedApplications removes a given set of consumed (remote) applications.
func (api *APIBase) DestroyConsumedApplications(args params.DestroyConsumedApplicationsParams) (params.ErrorResults, error) {
	if err := api.checkCanWrite(); err != nil {
		return params.ErrorResults{}, err
	}
	if err := api.check.RemoveAllowed(); err != nil {
		return params.ErrorResults{}, errors.Trace(err)
	}
	results := make([]params.ErrorResult, len(args.Applications))
	for i, arg := range args.Applications {
		appTag, err := names.ParseApplicationTag(arg.ApplicationTag)
		if err != nil {
			results[i].Error = common.ServerError(err)
			continue
		}
		app, err := api.backend.RemoteApplication(appTag.Id())
		if err != nil {
			results[i].Error = common.ServerError(err)
			continue
		}
		err = app.Destroy()
		if err != nil {
			results[i].Error = common.ServerError(err)
			continue
		}
	}
	return params.ErrorResults{results}, nil
}

// ScaleApplications isn't on the V7 API.
func (u *APIv7) ScaleApplications(_, _ struct{}) {}

// ScaleApplications scales the specified application to the requested number of units.
func (api *APIBase) ScaleApplications(args params.ScaleApplicationsParams) (params.ScaleApplicationResults, error) {
	if api.modelType != state.ModelTypeCAAS {
		return params.ScaleApplicationResults{}, errors.NotSupportedf("scaling applications on a non-container model")
	}
	if err := api.checkCanWrite(); err != nil {
		return params.ScaleApplicationResults{}, errors.Trace(err)
	}
	scaleApplication := func(arg params.ScaleApplicationParams) (*params.ScaleApplicationInfo, error) {
		if arg.Scale == 0 && arg.ScaleChange == 0 {
			return nil, errors.NotValidf("scale of 0")
		} else if arg.Scale < 0 && arg.ScaleChange == 0 {
			return nil, errors.NotValidf("scale < 0")
		} else if arg.Scale != 0 && arg.ScaleChange != 0 {
			return nil, errors.NotValidf("requesting both scale and scale-change")
		}

		appTag, err := names.ParseApplicationTag(arg.ApplicationTag)
		if err != nil {
			return nil, errors.Trace(err)
		}
		name := appTag.Id()
		app, err := api.backend.Application(name)
		if errors.IsNotFound(err) {
			return nil, errors.Errorf("application %q does not exist", name)
		} else if err != nil {
			return nil, errors.Trace(err)
		}
		var info params.ScaleApplicationInfo
		if arg.ScaleChange != 0 {
			newScale, err := app.ChangeScale(arg.ScaleChange)
			if err != nil {
				return nil, errors.Trace(err)
			}
			info.Scale = newScale
		} else {
			if err := app.Scale(arg.Scale); err != nil {
				return nil, errors.Trace(err)
			}
			info.Scale = arg.Scale
		}
		return &info, nil
	}
	results := make([]params.ScaleApplicationResult, len(args.Applications))
	for i, entity := range args.Applications {
		info, err := scaleApplication(entity)
		if err != nil {
			results[i].Error = common.ServerError(err)
			continue
		}
		results[i].Info = info
	}
	return params.ScaleApplicationResults{results}, nil
}

// GetConstraints returns the constraints for a given application.
func (api *APIBase) GetConstraints(args params.Entities) (params.ApplicationGetConstraintsResults, error) {
	if err := api.checkCanRead(); err != nil {
		return params.ApplicationGetConstraintsResults{}, errors.Trace(err)
	}
	results := params.ApplicationGetConstraintsResults{
		Results: make([]params.ApplicationConstraint, len(args.Entities)),
	}
	for i, arg := range args.Entities {
		cons, err := api.getConstraints(arg.Tag)
		results.Results[i].Constraints = cons
		results.Results[i].Error = common.ServerError(err)
	}
	return results, nil
}

func (api *APIBase) getConstraints(entity string) (constraints.Value, error) {
	tag, err := names.ParseTag(entity)
	if err != nil {
		return constraints.Value{}, err
	}
	switch kind := tag.Kind(); kind {
	case names.ApplicationTagKind:
		app, err := api.backend.Application(tag.Id())
		if err != nil {
			return constraints.Value{}, err
		}
		return app.Constraints()
	default:
		return constraints.Value{}, errors.Errorf("unexpected tag type, expected application, got %s", kind)
	}
}

// SetConstraints sets the constraints for a given application.
func (api *APIBase) SetConstraints(args params.SetConstraints) error {
	if err := api.checkCanWrite(); err != nil {
		return err
	}
	if err := api.check.ChangeAllowed(); err != nil {
		return errors.Trace(err)
	}
	app, err := api.backend.Application(args.ApplicationName)
	if err != nil {
		return err
	}
	return app.SetConstraints(args.Constraints)
}

// AddRelation adds a relation between the specified endpoints and returns the relation info.
func (api *APIBase) AddRelation(args params.AddRelation) (_ params.AddRelationResults, err error) {
	var rel Relation
	defer func() {
		if err != nil && rel != nil {
			if err := rel.Destroy(); err != nil {
				logger.Errorf("cannot destroy aborted relation %q: %v", rel.Tag().Id(), err)
			}
		}
	}()

	if err := api.check.ChangeAllowed(); err != nil {
		return params.AddRelationResults{}, errors.Trace(err)
	}
	if err := api.checkCanWrite(); err != nil {
		return params.AddRelationResults{}, errors.Trace(err)
	}

	// Validate any CIDRs.
	for _, cidr := range args.ViaCIDRs {
		if _, _, err := net.ParseCIDR(cidr); err != nil {
			return params.AddRelationResults{}, errors.Trace(err)
		}
		if cidr == "0.0.0.0/0" {
			return params.AddRelationResults{}, errors.Errorf("CIDR %q not allowed", cidr)
		}
	}

	inEps, err := api.backend.InferEndpoints(args.Endpoints...)
	if err != nil {
		return params.AddRelationResults{}, errors.Trace(err)
	}
	if rel, err = api.backend.AddRelation(inEps...); err != nil {
		return params.AddRelationResults{}, errors.Trace(err)
	}
	if _, err := api.backend.SaveEgressNetworks(rel.Tag().Id(), args.ViaCIDRs); err != nil {
		return params.AddRelationResults{}, errors.Trace(err)
	}

	outEps := make(map[string]params.CharmRelation)
	for _, inEp := range inEps {
		outEp, err := rel.Endpoint(inEp.ApplicationName)
		if err != nil {
			return params.AddRelationResults{}, errors.Trace(err)
		}
		outEps[inEp.ApplicationName] = params.CharmRelation{
			Name:      outEp.Relation.Name,
			Role:      string(outEp.Relation.Role),
			Interface: outEp.Relation.Interface,
			Optional:  outEp.Relation.Optional,
			Limit:     outEp.Relation.Limit,
			Scope:     string(outEp.Relation.Scope),
		}
	}
	return params.AddRelationResults{Endpoints: outEps}, nil
}

// DestroyRelation removes the relation between the
// specified endpoints or an id.
func (api *APIBase) DestroyRelation(args params.DestroyRelation) (err error) {
	if err := api.checkCanWrite(); err != nil {
		return err
	}
	if err := api.check.RemoveAllowed(); err != nil {
		return errors.Trace(err)
	}
	var (
		rel Relation
		eps []state.Endpoint
	)
	if len(args.Endpoints) > 0 {
		eps, err = api.backend.InferEndpoints(args.Endpoints...)
		if err != nil {
			return err
		}
		rel, err = api.backend.EndpointsRelation(eps...)
	} else {
		rel, err = api.backend.Relation(args.RelationId)
	}
	if err != nil {
		return err
	}
	return rel.Destroy()
}

// SetRelationsSuspended sets the suspended status of the specified relations.
func (api *APIBase) SetRelationsSuspended(args params.RelationSuspendedArgs) (params.ErrorResults, error) {
	var statusResults params.ErrorResults
	if err := api.checkCanWrite(); err != nil {
		return statusResults, errors.Trace(err)
	}
	if err := api.check.ChangeAllowed(); err != nil {
		return statusResults, errors.Trace(err)
	}

	changeOne := func(arg params.RelationSuspendedArg) error {
		rel, err := api.backend.Relation(arg.RelationId)
		if err != nil {
			return errors.Trace(err)
		}
		if rel.Suspended() == arg.Suspended {
			return nil
		}
		_, err = api.backend.OfferConnectionForRelation(rel.Tag().Id())
		if errors.IsNotFound(err) {
			return errors.Errorf("cannot set suspend status for %q which is not associated with an offer", rel.Tag().Id())
		}
		message := arg.Message
		if !arg.Suspended {
			message = ""
		}
		err = rel.SetSuspended(arg.Suspended, message)
		if err != nil {
			return errors.Trace(err)
		}

		statusValue := status.Joining
		if arg.Suspended {
			statusValue = status.Suspending
		}
		return rel.SetStatus(status.StatusInfo{
			Status:  statusValue,
			Message: arg.Message,
		})
	}
	results := make([]params.ErrorResult, len(args.Args))
	for i, arg := range args.Args {
		err := changeOne(arg)
		results[i].Error = common.ServerError(err)
	}
	statusResults.Results = results
	return statusResults, nil
}

// Consume adds remote applications to the model without creating any
// relations.
func (api *APIBase) Consume(args params.ConsumeApplicationArgs) (params.ErrorResults, error) {
	var consumeResults params.ErrorResults
	if err := api.checkCanWrite(); err != nil {
		return consumeResults, errors.Trace(err)
	}
	if err := api.check.ChangeAllowed(); err != nil {
		return consumeResults, errors.Trace(err)
	}

	results := make([]params.ErrorResult, len(args.Args))
	for i, arg := range args.Args {
		err := api.consumeOne(arg)
		results[i].Error = common.ServerError(err)
	}
	consumeResults.Results = results
	return consumeResults, nil
}

func (api *APIBase) consumeOne(arg params.ConsumeApplicationArg) error {
	sourceModelTag, err := names.ParseModelTag(arg.SourceModelTag)
	if err != nil {
		return errors.Trace(err)
	}

	// Maybe save the details of the controller hosting the offer.
	if arg.ControllerInfo != nil {
		controllerTag, err := names.ParseControllerTag(arg.ControllerInfo.ControllerTag)
		if err != nil {
			return errors.Trace(err)
		}
		// Only save controller details if the offer comes from
		// a different controller.
		if controllerTag.Id() != api.backend.ControllerTag().Id() {
			if _, err = api.backend.SaveController(crossmodel.ControllerInfo{
				ControllerTag: controllerTag,
				Alias:         arg.ControllerInfo.Alias,
				Addrs:         arg.ControllerInfo.Addrs,
				CACert:        arg.ControllerInfo.CACert,
			}, sourceModelTag.Id()); err != nil {
				return errors.Trace(err)
			}
		}
	}

	appName := arg.ApplicationAlias
	if appName == "" {
		appName = arg.OfferName
	}
	_, err = api.saveRemoteApplication(sourceModelTag, appName, arg.ApplicationOfferDetails, arg.Macaroon)
	return err
}

// saveRemoteApplication saves the details of the specified remote application and its endpoints
// to the state model so relations to the remote application can be created.
func (api *APIBase) saveRemoteApplication(
	sourceModelTag names.ModelTag,
	applicationName string,
	offer params.ApplicationOfferDetails,
	mac *macaroon.Macaroon,
) (RemoteApplication, error) {
	remoteEps := make([]charm.Relation, len(offer.Endpoints))
	for j, ep := range offer.Endpoints {
		remoteEps[j] = charm.Relation{
			Name:      ep.Name,
			Role:      ep.Role,
			Interface: ep.Interface,
		}
	}

	remoteSpaces := make([]*environs.ProviderSpaceInfo, len(offer.Spaces))
	for i, space := range offer.Spaces {
		remoteSpaces[i] = providerSpaceInfoFromParams(space)
	}

	// If the a remote application with the same name and endpoints from the same
	// source model already exists, we will use that one.
	remoteApp, err := api.maybeUpdateExistingApplicationEndpoints(applicationName, sourceModelTag, remoteEps)
	if err == nil {
		return remoteApp, nil
	} else if !errors.IsNotFound(err) {
		return nil, errors.Trace(err)
	}

	return api.backend.AddRemoteApplication(state.AddRemoteApplicationParams{
		Name:        applicationName,
		OfferUUID:   offer.OfferUUID,
		URL:         offer.OfferURL,
		SourceModel: sourceModelTag,
		Endpoints:   remoteEps,
		Spaces:      remoteSpaces,
		Bindings:    offer.Bindings,
		Macaroon:    mac,
	})
}

// providerSpaceInfoFromParams converts a params.RemoteSpace to the
// equivalent ProviderSpaceInfo.
func providerSpaceInfoFromParams(space params.RemoteSpace) *environs.ProviderSpaceInfo {
	result := &environs.ProviderSpaceInfo{
		CloudType:          space.CloudType,
		ProviderAttributes: space.ProviderAttributes,
		SpaceInfo: network.SpaceInfo{
			Name:       space.Name,
			ProviderId: network.Id(space.ProviderId),
		},
	}
	for _, subnet := range space.Subnets {
		resultSubnet := network.SubnetInfo{
			CIDR:              subnet.CIDR,
			ProviderId:        network.Id(subnet.ProviderId),
			ProviderNetworkId: network.Id(subnet.ProviderNetworkId),
			SpaceProviderId:   network.Id(subnet.ProviderSpaceId),
			VLANTag:           subnet.VLANTag,
			AvailabilityZones: subnet.Zones,
		}
		result.Subnets = append(result.Subnets, resultSubnet)
	}
	return result
}

// maybeUpdateExistingApplicationEndpoints looks for a remote application with the
// specified name and source model tag and tries to update its endpoints with the
// new ones specified. If the endpoints are compatible, the newly updated remote
// application is returned.
func (api *APIBase) maybeUpdateExistingApplicationEndpoints(
	applicationName string, sourceModelTag names.ModelTag, remoteEps []charm.Relation,
) (RemoteApplication, error) {
	existingRemoteApp, err := api.backend.RemoteApplication(applicationName)
	if err != nil {
		return nil, errors.Trace(err)
	}
	if err != nil && !errors.IsNotFound(err) {
		return nil, errors.Trace(err)
	}
	if existingRemoteApp.SourceModel().Id() != sourceModelTag.Id() {
		return nil, errors.AlreadyExistsf("remote application called %q from a different model", applicationName)
	}
	newEpsMap := make(map[charm.Relation]bool)
	for _, ep := range remoteEps {
		newEpsMap[ep] = true
	}
	existingEps, err := existingRemoteApp.Endpoints()
	if err != nil {
		return nil, errors.Trace(err)
	}
	maybeSameEndpoints := len(newEpsMap) == len(existingEps)
	existingEpsByName := make(map[string]charm.Relation)
	for _, ep := range existingEps {
		existingEpsByName[ep.Name] = ep.Relation
		delete(newEpsMap, ep.Relation)
	}
	sameEndpoints := maybeSameEndpoints && len(newEpsMap) == 0
	if sameEndpoints {
		return existingRemoteApp, nil
	}

	// Gather the new endpoints. All new endpoints passed to AddEndpoints()
	// below must not have the same name as an existing endpoint.
	var newEps []charm.Relation
	for ep := range newEpsMap {
		// See if we are attempting to update endpoints with the same name but
		// different relation data.
		if existing, ok := existingEpsByName[ep.Name]; ok && existing != ep {
			return nil, errors.Errorf("conflicting endpoint %v", ep.Name)
		}
		newEps = append(newEps, ep)
	}

	if len(newEps) > 0 {
		// Update the existing remote app to have the new, additional endpoints.
		if err := existingRemoteApp.AddEndpoints(newEps); err != nil {
			return nil, errors.Trace(err)
		}
	}
	return existingRemoteApp, nil
}

// Mask the new methods from the V4 API. The API reflection code in
// rpc/rpcreflect/type.go:newMethod skips 2-argument methods, so this
// removes the method as far as the RPC machinery is concerned.

// UpdateApplicationSeries isn't on the V4 API.
func (u *APIv4) UpdateApplicationSeries(_, _ struct{}) {}

// GetConfig isn't on the V4 API.
func (u *APIv4) GetConfig(_, _ struct{}) {}

// GetConstraints returns the v4 implementation of GetConstraints.
func (api *APIv4) GetConstraints(args params.GetApplicationConstraints) (params.GetConstraintsResults, error) {
	if err := api.checkCanRead(); err != nil {
		return params.GetConstraintsResults{}, errors.Trace(err)
	}
	app, err := api.backend.Application(args.ApplicationName)
	if err != nil {
		return params.GetConstraintsResults{}, errors.Trace(err)
	}
	cons, err := app.Constraints()
	return params.GetConstraintsResults{cons}, errors.Trace(err)
}

// Mask the new methods from the v4 and v5 API. The API reflection code in
// rpc/rpcreflect/type.go:newMethod skips 2-argument methods, so this
// removes the method as far as the RPC machinery is concerned.
//
// Since the v4 builds on v5, we can just make the methods unavailable on v5
// and they will also be unavailable on v4.

// CharmConfig isn't on the v5 API.
func (u *APIv5) CharmConfig(_, _ struct{}) {}

// CharmConfig is a shim to GetConfig on APIv5. It returns just the charm config.
func (api *APIBase) CharmConfig(args params.Entities) (params.ApplicationGetConfigResults, error) {
	return api.GetConfig(args)
}

// SetApplicationsConfig isn't on the v5 API.
func (u *APIv5) SetApplicationsConfig(_, _ struct{}) {}

// SetApplicationsConfig implements the server side of Application.SetApplicationsConfig.
// It does not unset values that are set to an empty string.
// Unset should be used for that.
func (api *APIBase) SetApplicationsConfig(args params.ApplicationConfigSetArgs) (params.ErrorResults, error) {
	var result params.ErrorResults
	if err := api.checkCanWrite(); err != nil {
		return result, errors.Trace(err)
	}
	if err := api.check.ChangeAllowed(); err != nil {
		return result, errors.Trace(err)
	}
	result.Results = make([]params.ErrorResult, len(args.Args))
	for i, arg := range args.Args {
		err := api.setApplicationConfig(arg)
		result.Results[i].Error = common.ServerError(err)
	}
	return result, nil
}

func (api *APIBase) setApplicationConfig(arg params.ApplicationConfigSet) error {
	app, err := api.backend.Application(arg.ApplicationName)
	if err != nil {
		return errors.Trace(err)
	}

	appConfigAttrs, charmConfig, err := splitApplicationAndCharmConfig(api.modelType, arg.Config)
	if err != nil {
		return errors.Trace(err)
	}
	schema, defaults, err := applicationConfigSchema(api.modelType)
	if err != nil {
		return errors.Trace(err)
	}

	if len(appConfigAttrs) > 0 {
		if err := app.UpdateApplicationConfig(appConfigAttrs, nil, schema, defaults); err != nil {
			return errors.Annotate(err, "updating application config values")
		}
	}
	if len(charmConfig) > 0 {
		ch, _, err := app.Charm()
		if err != nil {
			return err
		}
		// Validate the charm and application config.
		charmConfigChanges, err := ch.Config().ParseSettingsStrings(charmConfig)
		if err != nil {
			return err
		}
		if err := app.UpdateCharmConfig(charmConfigChanges); err != nil {
			return errors.Annotate(err, "updating application charm settings")
		}
	}
	return nil
}

// UnsetApplicationsConfig isn't on the v5 API.
func (u *APIv5) UnsetApplicationsConfig(_, _ struct{}) {}

// UnsetApplicationsConfig implements the server side of Application.UnsetApplicationsConfig.
func (api *APIBase) UnsetApplicationsConfig(args params.ApplicationConfigUnsetArgs) (params.ErrorResults, error) {
	var result params.ErrorResults
	if err := api.checkCanWrite(); err != nil {
		return result, errors.Trace(err)
	}
	if err := api.check.ChangeAllowed(); err != nil {
		return result, errors.Trace(err)
	}
	result.Results = make([]params.ErrorResult, len(args.Args))
	for i, arg := range args.Args {
		err := api.unsetApplicationConfig(arg)
		result.Results[i].Error = common.ServerError(err)
	}
	return result, nil
}

func (api *APIBase) unsetApplicationConfig(arg params.ApplicationUnset) error {
	app, err := api.backend.Application(arg.ApplicationName)
	if err != nil {
		return errors.Trace(err)
	}

	schema, defaults, err := applicationConfigSchema(api.modelType)
	if err != nil {
		return errors.Trace(err)
	}
	appConfigFields := application.KnownConfigKeys(schema)

	var appConfigKeys []string
	charmSettings := make(charm.Settings)
	for _, name := range arg.Options {
		if appConfigFields.Contains(name) {
			appConfigKeys = append(appConfigKeys, name)
		} else {
			charmSettings[name] = nil
		}
	}

	if len(appConfigKeys) > 0 {
		if err := app.UpdateApplicationConfig(nil, appConfigKeys, schema, defaults); err != nil {
			return errors.Annotate(err, "updating application config values")
		}
	}
	if len(charmSettings) > 0 {
		if err := app.UpdateCharmConfig(charmSettings); err != nil {
			return errors.Annotate(err, "updating application charm settings")
		}
	}
	return nil
}

// ResolveUnitErrors isn't on the v5 API.
func (u *APIv5) ResolveUnitErrors(_, _ struct{}) {}

// ResolveUnitErrors marks errors on the specified units as resolved.
func (api *APIBase) ResolveUnitErrors(p params.UnitsResolved) (params.ErrorResults, error) {
	if p.All {
		unitsWithErrors, err := api.backend.UnitsInError()
		if err != nil {
			return params.ErrorResults{}, errors.Trace(err)
		}
		for _, u := range unitsWithErrors {
			if err := u.Resolve(p.Retry); err != nil {
				return params.ErrorResults{}, errors.Annotatef(err, "resolve error for unit %q", u.UnitTag().Id())
			}
		}
	}

	var result params.ErrorResults
	if err := api.checkCanWrite(); err != nil {
		return result, errors.Trace(err)
	}
	if err := api.check.ChangeAllowed(); err != nil {
		return result, errors.Trace(err)
	}

	result.Results = make([]params.ErrorResult, len(p.Tags.Entities))
	for i, entity := range p.Tags.Entities {
		tag, err := names.ParseUnitTag(entity.Tag)
		if err != nil {
			result.Results[i].Error = common.ServerError(err)
			continue
		}
		unit, err := api.backend.Unit(tag.Id())
		if err != nil {
			result.Results[i].Error = common.ServerError(err)
			continue
		}
		err = unit.Resolve(p.Retry)
		result.Results[i].Error = common.ServerError(err)
	}
	return result, nil
}<|MERGE_RESOLUTION|>--- conflicted
+++ resolved
@@ -29,10 +29,7 @@
 	"github.com/juju/juju/constraints"
 	"github.com/juju/juju/core/application"
 	"github.com/juju/juju/core/crossmodel"
-<<<<<<< HEAD
 	"github.com/juju/juju/core/instance"
-=======
->>>>>>> f8274897
 	"github.com/juju/juju/core/status"
 	"github.com/juju/juju/environs"
 	"github.com/juju/juju/network"
@@ -762,34 +759,6 @@
 	)
 }
 
-<<<<<<< HEAD
-// SetCharmProfile a new charm's url on deployed machines for changing the profile used
-// on those machine.
-func (api *APIBase) SetCharmProfile(args params.ApplicationSetCharmProfile) error {
-	if err := api.checkCanWrite(); err != nil {
-		return err
-	}
-	// TODO (hml) 3-oct-2018
-	// We should do this....
-	// when forced units in error, don't block
-	//if !args.ForceUnits {
-	//	if err := api.check.ChangeAllowed(); err != nil {
-	//		return errors.Trace(err)
-	//	}
-	//}
-
-	// Don't verify the charm lxd profile, the watcher must be able to
-	// determine if a profile has been removed from the charm.
-
-	application, err := api.backend.Application(args.ApplicationName)
-	if err != nil {
-		return errors.Trace(err)
-	}
-	return application.SetCharmProfile(args.CharmURL)
-}
-
-=======
->>>>>>> f8274897
 // GetConfig returns the charm config for each of the
 // applications asked for.
 func (api *APIBase) GetConfig(args params.Entities) (params.ApplicationGetConfigResults, error) {
