--- conflicted
+++ resolved
@@ -22,12 +22,8 @@
 // UserManager defines the methods on the usermanager API end point.
 type UserManager interface {
 	AddUser(args params.AddUsers) (params.AddUserResults, error)
-<<<<<<< HEAD
-	DeactivateUser(args params.DeactivateUsers) (params.ErrorResults, error)
-=======
 	DisableUser(args params.Entities) (params.ErrorResults, error)
 	EnableUser(args params.Entities) (params.ErrorResults, error)
->>>>>>> ab7fdb5c
 	SetPassword(args params.EntityPasswords) (params.ErrorResults, error)
 	UserInfo(args params.UserInfoRequest) (params.UserInfoResults, error)
 }
@@ -57,15 +53,9 @@
 }
 
 func (api *UserManagerAPI) permissionCheck(user names.UserTag) error {
-<<<<<<< HEAD
-	// TODO(thumper): Change this permission check when we have real
-	// permissions. For now, only the owner of the initial environment is able
-	// to add users.
-=======
 	// TODO(thumper): PERMISSIONS Change this permission check when we have
 	// real permissions. For now, only the owner of the initial environment is
 	// able to add users.
->>>>>>> ab7fdb5c
 	initialEnv, err := api.state.InitialEnvironment()
 	if err != nil {
 		return errors.Trace(err)
@@ -88,15 +78,9 @@
 	if err != nil {
 		return result, errors.Wrap(err, common.ErrPerm)
 	}
-<<<<<<< HEAD
-	// TODO(thumper): Change this permission check when we have real
-	// permissions. For now, only the owner of the initial environment is able
-	// to add users.
-=======
 	// TODO(thumper): PERMISSIONS Change this permission check when we have
 	// real permissions. For now, only the owner of the initial environment is
 	// able to add users.
->>>>>>> ab7fdb5c
 	if err := api.permissionCheck(loggedInUser); err != nil {
 		return result, errors.Trace(err)
 	}
@@ -124,10 +108,6 @@
 	return user, nil
 }
 
-<<<<<<< HEAD
-// DeactivateUser either disables or enables a user based on the params.
-func (api *UserManagerAPI) DeactivateUser(args params.DeactivateUsers) (params.ErrorResults, error) {
-=======
 // EnableUser enables one or more users.  If the user is already enabled,
 // the action is consided a success.
 func (api *UserManagerAPI) EnableUser(users params.Entities) (params.ErrorResults, error) {
@@ -141,55 +121,31 @@
 }
 
 func (api *UserManagerAPI) enableUserImpl(args params.Entities, action string, method func(*state.User) error) (params.ErrorResults, error) {
->>>>>>> ab7fdb5c
 	result := params.ErrorResults{
-		Results: make([]params.ErrorResult, len(args.Users)),
-	}
-	if len(args.Users) == 0 {
+		Results: make([]params.ErrorResult, len(args.Entities)),
+	}
+	if len(args.Entities) == 0 {
 		return result, nil
 	}
 	loggedInUser, err := api.getLoggedInUser()
 	if err != nil {
 		return result, errors.Wrap(err, common.ErrPerm)
 	}
-<<<<<<< HEAD
-	// TODO(thumper): Change this permission check when we have real
-	// permissions. For now, only the owner of the initial environment is able
-	// to add users.
-=======
 	// TODO(thumper): PERMISSIONS Change this permission check when we have
 	// real permissions. For now, only the owner of the initial environment is
 	// able to add users.
->>>>>>> ab7fdb5c
 	if err := api.permissionCheck(loggedInUser); err != nil {
 		return result, errors.Trace(err)
 	}
 
-<<<<<<< HEAD
-	for i, arg := range args.Users {
-=======
 	for i, arg := range args.Entities {
->>>>>>> ab7fdb5c
 		user, err := api.getUser(arg.Tag)
 		if err != nil {
 			result.Results[i].Error = common.ServerError(err)
 			continue
 		}
-<<<<<<< HEAD
-		if arg.Deactivate {
-			err = user.Deactivate()
-		} else {
-			err = user.Activate()
-		}
-		if err != nil {
-			action := "activate"
-			if arg.Deactivate {
-				action = "deactivate"
-			}
-=======
 		err = method(user)
 		if err != nil {
->>>>>>> ab7fdb5c
 			result.Results[i].Error = common.ServerError(errors.Errorf("failed to %s user: %s", action, err))
 		}
 	}
@@ -197,44 +153,24 @@
 }
 
 // UserInfo returns information on a user.
-<<<<<<< HEAD
-func (api *UserManagerAPI) UserInfo(args params.UserInfoRequest) (params.UserInfoResults, error) {
-
+func (api *UserManagerAPI) UserInfo(request params.UserInfoRequest) (params.UserInfoResults, error) {
 	var infoForUser = func(user *state.User) params.UserInfoResult {
 		return params.UserInfoResult{
-=======
-func (api *UserManagerAPI) UserInfo(request params.UserInfoRequest) (params.UserInfoResults, error) {
-	// TODO(thumper): If no specific users are specified
-	// we need to return all the users in the database,
-	// just showing the enabled ones unless specified.
-	results := params.UserInfoResults{
-		Results: make([]params.UserInfoResult, len(request.Entities)),
-	}
-
-	for i, arg := range request.Entities {
-		user, err := api.getUser(arg.Tag)
-		if err != nil {
-			results.Results[i].Error = common.ServerError(err)
-			continue
-		}
-		results.Results[i] = params.UserInfoResult{
->>>>>>> ab7fdb5c
 			Result: &params.UserInfo{
 				Username:       user.Name(),
 				DisplayName:    user.DisplayName(),
 				CreatedBy:      user.CreatedBy(),
 				DateCreated:    user.DateCreated(),
 				LastConnection: user.LastLogin(),
-<<<<<<< HEAD
-				Deactivated:    user.IsDeactivated(),
+				Disabled:       user.IsDisabled(),
 			},
 		}
 	}
 
 	var results params.UserInfoResults
-	argCount := len(args.Entities)
+	argCount := len(request.Entities)
 	if argCount == 0 {
-		users, err := api.state.AllUsers(args.IncludeDeactivated)
+		users, err := api.state.AllUsers(request.IncludeDisabled)
 		if err != nil {
 			return results, errors.Trace(err)
 		}
@@ -245,42 +181,25 @@
 	}
 
 	results.Results = make([]params.UserInfoResult, argCount)
-	for i, arg := range args.Entities {
+	for i, arg := range request.Entities {
 		user, err := api.getUser(arg.Tag)
 		if err != nil {
 			results.Results[i].Error = common.ServerError(err)
 			continue
 		}
 		results.Results[i] = infoForUser(user)
-=======
-				Disabled:       user.IsDisabled(),
-			},
-		}
->>>>>>> ab7fdb5c
 	}
 
 	return results, nil
 }
 
-<<<<<<< HEAD
-func (api *UserManagerAPI) setPassword(loggedInUser names.UserTag, arg params.EntityPassword, permErr error) error {
-=======
 func (api *UserManagerAPI) setPassword(loggedInUser names.UserTag, arg params.EntityPassword, adminUser bool) error {
->>>>>>> ab7fdb5c
 	user, err := api.getUser(arg.Tag)
 	if err != nil {
 		return errors.Trace(err)
 	}
-<<<<<<< HEAD
-	if loggedInUser != user.UserTag() {
-		// Look to see if the logged in user is admin.
-		if permErr != nil {
-			return permErr
-		}
-=======
 	if loggedInUser != user.UserTag() && !adminUser {
 		return errors.Trace(common.ErrPerm)
->>>>>>> ab7fdb5c
 	}
 	if arg.Password == "" {
 		return errors.New("can not use an empty password")
@@ -292,10 +211,7 @@
 	return nil
 }
 
-<<<<<<< HEAD
-=======
 // SetPassword changes the stored password for the specified users.
->>>>>>> ab7fdb5c
 func (api *UserManagerAPI) SetPassword(args params.EntityPasswords) (params.ErrorResults, error) {
 	result := params.ErrorResults{
 		Results: make([]params.ErrorResult, len(args.Changes)),
@@ -308,14 +224,9 @@
 		return result, common.ErrPerm
 	}
 	permErr := api.permissionCheck(loggedInUser)
-<<<<<<< HEAD
-	for i, arg := range args.Changes {
-		if err := api.setPassword(loggedInUser, arg, permErr); err != nil {
-=======
 	adminUser := permErr == nil
 	for i, arg := range args.Changes {
 		if err := api.setPassword(loggedInUser, arg, adminUser); err != nil {
->>>>>>> ab7fdb5c
 			result.Results[i].Error = common.ServerError(err)
 		}
 	}
