--- conflicted
+++ resolved
@@ -37,20 +37,11 @@
 	}
 }
 
-<<<<<<< HEAD
 // AptSource is an apt(8) source, comprising a source location,
-// optionally either a Key, or KeyId with an optional KeyServer.
+// with an optional Key.
 type AptSource struct {
-	Source    string `yaml:"source"`
-	Key       string `yaml:"key,omitempty"`
-	KeyId     string `yaml:"keyid,omitempty"`
-	KeyServer string `yaml:"keyserver,omitempty"`
-=======
-// source is a Source and a Key
-type source struct {
 	Source string `yaml:"source"`
 	Key    string `yaml:"key,omitempty"`
->>>>>>> b49c5ca1
 }
 
 // command represents a shell command.
