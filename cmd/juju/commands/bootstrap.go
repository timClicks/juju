// Copyright 2012, 2013 Canonical Ltd.
// Licensed under the AGPLv3, see LICENCE file for details.

package commands

import (
	"bufio"
	"fmt"
	"os"
	"path"
	"sort"
	"strings"

	jujuclock "github.com/juju/clock"
	"github.com/juju/cmd"
	"github.com/juju/errors"
	"github.com/juju/gnuflag"
	"github.com/juju/naturalsort"
	"github.com/juju/schema"
	"github.com/juju/utils"
	"github.com/juju/utils/featureflag"
	"github.com/juju/version"
	"gopkg.in/juju/charm.v6"
	"gopkg.in/juju/names.v3"

	"github.com/juju/juju/caas"
	k8sprovider "github.com/juju/juju/caas/kubernetes/provider"
	jujucloud "github.com/juju/juju/cloud"
	jujucmd "github.com/juju/juju/cmd"
	"github.com/juju/juju/cmd/juju/common"
	cmdcontroller "github.com/juju/juju/cmd/juju/controller"
	cmdmodel "github.com/juju/juju/cmd/juju/model"
	"github.com/juju/juju/cmd/modelcmd"
	"github.com/juju/juju/controller"
	"github.com/juju/juju/core/constraints"
	"github.com/juju/juju/core/instance"
	"github.com/juju/juju/core/model"
	"github.com/juju/juju/core/network"
	"github.com/juju/juju/core/series"
	"github.com/juju/juju/environs"
	"github.com/juju/juju/environs/bootstrap"
	"github.com/juju/juju/environs/config"
	"github.com/juju/juju/environs/context"
	"github.com/juju/juju/environs/sync"
	"github.com/juju/juju/feature"
	"github.com/juju/juju/juju"
	"github.com/juju/juju/juju/osenv"
	"github.com/juju/juju/jujuclient"
	"github.com/juju/juju/provider/lxd/lxdnames"
	jujuversion "github.com/juju/juju/version"
)

// provisionalProviders is the names of providers that are hidden behind
// feature flags.
var provisionalProviders = map[string]string{}

var usageBootstrapSummary = `
Initializes a cloud environment.`[1:]

var usageBootstrapDetailsPartOne = `
Used without arguments, bootstrap will step you through the process of
initializing a Juju cloud environment. Initialization consists of creating
a 'controller' model and provisioning a machine to act as controller.

We recommend you call your controller ‘username-region’ e.g. ‘fred-us-east-1’
See --clouds for a list of clouds and credentials.
See --regions <cloud> for a list of available regions for a given cloud.

Credentials are set beforehand and are distinct from any other
configuration (see `[1:] + "`juju add-credential`" + `).
The 'controller' model typically does not run workloads. It should remain
pristine to run and manage Juju's own infrastructure for the corresponding
cloud. Additional (hosted) models should be created with ` + "`juju create-\nmodel`" + ` for workload purposes.
Note that a 'default' model is also created and becomes the current model
of the environment once the command completes. It can be discarded if
other models are created.

If '--bootstrap-constraints' is used, its values will also apply to any
future controllers provisioned for high availability (HA).

If '--constraints' is used, its values will be set as the default
constraints for all future workload machines in the model, exactly as if
the constraints were set with ` + "`juju set-model-constraints`" + `.

It is possible to override constraints and the automatic machine selection
algorithm by assigning a "placement directive" via the '--to' option. This
dictates what machine to use for the controller. This would typically be
used with the MAAS provider ('--to <host>.maas').

You can change the default timeout and retry delays used during the
bootstrap by changing the following settings in your configuration
(all values represent number of seconds):
    # How long to wait for a connection to the controller
    bootstrap-timeout: 600 # default: 10 minutes
    # How long to wait between connection attempts to a controller
address.
    bootstrap-retry-delay: 5 # default: 5 seconds
    # How often to refresh controller addresses from the API server.
    bootstrap-addresses-delay: 10 # default: 10 seconds

It is possible to override the series Juju attempts to bootstrap on to, by
supplying a series argument to '--bootstrap-series'.

An error is emitted if the determined series is not supported. Using the
'--force' option to override this check:

	juju bootstrap --bootstrap-series=focal --force

Private clouds may need to specify their own custom image metadata and
tools/agent. Use '--metadata-source' whose value is a local directory.

By default, the Juju version of the agent binary that is downloaded and
installed on all models for the new controller will be the same as that
of the Juju client used to perform the bootstrap.
However, a user can specify a different agent version via '--agent-version'
option to bootstrap command. Juju will use this version for models' agents
as long as the client's version is from the same Juju release series.
In other words, a 2.2.1 client can bootstrap any 2.2.x agents but cannot
bootstrap any 2.0.x or 2.1.x agents.
The agent version can be specified a simple numeric version, e.g. 2.2.4.

For example, at the time when 2.3.0, 2.3.1 and 2.3.2 are released and your
agent stream is 'released' (default), then a 2.3.1 client can bootstrap:
    * 2.3.0 controller by running '... bootstrap --agent-version=2.3.0 ...';
    * 2.3.1 controller by running '... bootstrap ...';
    * 2.3.2 controller by running 'bootstrap --auto-upgrade'.
However, if this client has a copy of codebase, then a local copy of Juju
will be built and bootstrapped - 2.3.1.1.`

var usageBootstrapConfigTxt = `

Available keys for use with --config are:
`

var usageBootstrapDetailsPartTwo = `
Examples:
    juju bootstrap
    juju bootstrap --clouds
    juju bootstrap --regions aws
    juju bootstrap aws
    juju bootstrap aws/us-east-1
    juju bootstrap google joe-us-east1
    juju bootstrap --config=~/config-rs.yaml rackspace joe-syd
    juju bootstrap --agent-version=2.2.4 aws joe-us-east-1
    juju bootstrap --config bootstrap-timeout=1200 azure joe-eastus

See also:
    add-credentials
    add-model
    controller-config
    model-config
    set-constraints
    show-cloud`

// defaultHostedModelName is the name of the hosted model created in each
// controller for deploying workloads to, in addition to the "controller" model.
const defaultHostedModelName = "default"

func newBootstrapCommand() cmd.Command {
	command := &bootstrapCommand{}
	command.clock = jujuclock.WallClock
	command.CanClearCurrentModel = true
	return modelcmd.Wrap(command,
		modelcmd.WrapSkipModelFlags,
		modelcmd.WrapSkipDefaultModel,
	)
}

// bootstrapCommand is responsible for launching the first machine in a juju
// environment, and setting up everything necessary to continue working.
type bootstrapCommand struct {
	modelcmd.ModelCommandBase

	clock jujuclock.Clock

	Constraints              constraints.Value
	ConstraintsStr           string
	BootstrapConstraints     constraints.Value
	BootstrapConstraintsStr  string
	BootstrapSeries          string
	BootstrapImage           string
	BuildAgent               bool
	JujuDbSnapPath           string
	JujuDbSnapAssertionsPath string
	MetadataSource           string
	Placement                string
	KeepBrokenEnvironment    bool
	AutoUpgrade              bool
	AgentVersionParam        string
	AgentVersion             *version.Number
	config                   common.ConfigFlag
	modelDefaults            common.ConfigFlag

	showClouds          bool
	showRegionsForCloud string
	controllerName      string
	hostedModelName     string
	CredentialName      string
	Cloud               string
	Region              string
	noGUI               bool
	noSwitch            bool
	interactive         bool

	// Force is used to allow a bootstrap to be run on unsupported series.
	Force bool
}

func (c *bootstrapCommand) Info() *cmd.Info {
	info := &cmd.Info{
		Name:    "bootstrap",
		Args:    "[<cloud name>[/region] [<controller name>]]",
		Purpose: usageBootstrapSummary,
	}
	if details := c.configDetails(); len(details) > 0 {
		if output, err := common.FormatConfigSchema(details); err == nil {
			info.Doc = fmt.Sprintf("%s%s\n%s%s",
				usageBootstrapDetailsPartOne,
				usageBootstrapConfigTxt,
				output,
				usageBootstrapDetailsPartTwo)
			return jujucmd.Info(info)
		}
	}
	info.Doc = strings.TrimSpace(fmt.Sprintf("%s%s",
		usageBootstrapDetailsPartOne,
		usageBootstrapDetailsPartTwo))

	return jujucmd.Info(info)
}

func (c *bootstrapCommand) configDetails() map[string]interface{} {
	result := map[string]interface{}{}
	addAll := func(m map[string]interface{}) {
		for k, v := range m {
			result[k] = v
		}
	}
	if modelCgf, err := cmdmodel.ConfigDetails(); err == nil {
		addAll(modelCgf)
	}
	if controllerCgf, err := cmdcontroller.ConfigDetails(); err == nil {
		addAll(controllerCgf)
	}
	return result
}

func (c *bootstrapCommand) setControllerName(controllerName string) {
	c.controllerName = strings.ToLower(controllerName)
}

func (c *bootstrapCommand) SetFlags(f *gnuflag.FlagSet) {
	c.ModelCommandBase.SetFlags(f)
	f.StringVar(&c.ConstraintsStr, "constraints", "", "Set model constraints")
	f.StringVar(&c.BootstrapConstraintsStr, "bootstrap-constraints", "", "Specify bootstrap machine constraints")
	f.StringVar(&c.BootstrapSeries, "bootstrap-series", "", "Specify the series of the bootstrap machine")
	if featureflag.Enabled(feature.ImageMetadata) {
		f.StringVar(&c.BootstrapImage, "bootstrap-image", "", "Specify the image of the bootstrap machine")
	}
	f.BoolVar(&c.BuildAgent, "build-agent", false, "Build local version of agent binary before bootstrapping")
	if featureflag.Enabled(feature.MongoDbSnap) {
		f.StringVar(&c.JujuDbSnapPath, "db-snap", "", "Path to a locally built .snap to use as the internal juju-db service.")
		f.StringVar(&c.JujuDbSnapAssertionsPath, "db-snap-asserts", "", "Path to a local .assert file. Requires --juju-db-snap")
	}
	f.StringVar(&c.MetadataSource, "metadata-source", "", "Local path to use as agent and/or image metadata source")
	f.StringVar(&c.Placement, "to", "", "Placement directive indicating an instance to bootstrap")
	f.BoolVar(&c.KeepBrokenEnvironment, "keep-broken", false, "Do not destroy the model if bootstrap fails")
	f.BoolVar(&c.AutoUpgrade, "auto-upgrade", false, "After bootstrap, upgrade to the latest patch release")
	f.StringVar(&c.AgentVersionParam, "agent-version", "", "Version of agent binaries to use for Juju agents")
	f.StringVar(&c.CredentialName, "credential", "", "Credentials to use when bootstrapping")
	f.Var(&c.config, "config", "Specify a controller configuration file, or one or more configuration\n    options\n    (--config config.yaml [--config key=value ...])")
	f.Var(&c.modelDefaults, "model-default", "Specify a configuration file, or one or more configuration\n    options to be set for all models, unless otherwise specified\n    (--model-default config.yaml [--model-default key=value ...])")
	f.StringVar(&c.hostedModelName, "d", defaultHostedModelName, "Name of the default hosted model for the controller")
	f.StringVar(&c.hostedModelName, "default-model", defaultHostedModelName, "Name of the default hosted model for the controller")
	f.BoolVar(&c.showClouds, "clouds", false, "Print the available clouds which can be used to bootstrap a Juju environment")
	f.StringVar(&c.showRegionsForCloud, "regions", "", "Print the available regions for the specified cloud")
	f.BoolVar(&c.noGUI, "no-gui", false, "Do not install the Juju GUI in the controller when bootstrapping")
	f.BoolVar(&c.noSwitch, "no-switch", false, "Do not switch to the newly created controller")
	f.BoolVar(&c.Force, "force", false, "Allow the bypassing of checks such as supported series")
}

func (c *bootstrapCommand) Init(args []string) (err error) {
	if c.JujuDbSnapPath != "" {
		_, err := os.Stat(c.JujuDbSnapPath)
		if err != nil {
			return errors.Annotatef(err, "problem with --db-snap")
		}
	}

	// fill in JujuDbSnapAssertionsPath from the same directory as JujuDbSnapPath
	if c.JujuDbSnapAssertionsPath == "" && c.JujuDbSnapPath != "" {
		assertionsPath := strings.Replace(c.JujuDbSnapPath, path.Ext(c.JujuDbSnapPath), ".assert", -1)
		logger.Debugf("--db-snap-asserts unset, assuming %v", assertionsPath)
		c.JujuDbSnapAssertionsPath = assertionsPath
	}

	if c.JujuDbSnapAssertionsPath != "" {
		_, err := os.Stat(c.JujuDbSnapAssertionsPath)
		if err != nil {
			return errors.Annotatef(err, "problem with --db-snap-asserts")
		}
	}

	if c.JujuDbSnapAssertionsPath != "" && c.JujuDbSnapPath == "" {
		return errors.New("--db-snap-asserts requires --db-snap")
	}

	if c.showClouds && c.showRegionsForCloud != "" {
		return errors.New("--clouds and --regions can't be used together")
	}
	if c.showClouds {
		return cmd.CheckEmpty(args)
	}
	if c.showRegionsForCloud != "" {
		return cmd.CheckEmpty(args)
	}
	if c.AgentVersionParam != "" && c.BuildAgent {
		return errors.New("--agent-version and --build-agent can't be used together")
	}
	// charm.IsValidSeries doesn't actually check against a list of bootstrap
	// series, but instead, just validates if it conforms to a regexp.
	if c.BootstrapSeries != "" && !charm.IsValidSeries(c.BootstrapSeries) {
		return errors.NotValidf("series %q", c.BootstrapSeries)
	}

	/* controller is the name of controller created for internal juju management */
	if c.hostedModelName == "controller" {
		return errors.New(" 'controller' name is already assigned to juju internal management model")
	}

	// Parse the placement directive. Bootstrap currently only
	// supports provider-specific placement directives.
	if c.Placement != "" {
		_, err = instance.ParsePlacement(c.Placement)
		if err != instance.ErrPlacementScopeMissing {
			// We only support unscoped placement directives for bootstrap.
			return errors.Errorf("unsupported bootstrap placement directive %q", c.Placement)
		}
	}
	if !c.AutoUpgrade {
		// With no auto upgrade chosen, we default to the version matching the bootstrap client.
		vers := jujuversion.Current
		c.AgentVersion = &vers
	}
	if c.AgentVersionParam != "" {
		if vers, err := version.ParseBinary(c.AgentVersionParam); err == nil {
			c.AgentVersion = &vers.Number
		} else if vers, err := version.Parse(c.AgentVersionParam); err == nil {
			c.AgentVersion = &vers
		} else {
			return err
		}
	}
	if c.AgentVersion != nil && (c.AgentVersion.Major != jujuversion.Current.Major || c.AgentVersion.Minor != jujuversion.Current.Minor) {
		return errors.Errorf("this client can only bootstrap %v.%v agents", jujuversion.Current.Major, jujuversion.Current.Minor)
	}

	switch len(args) {
	case 0:
		// no args or flags, go interactive.
		c.interactive = true
		return nil
	}
	c.Cloud = args[0]
	if i := strings.IndexRune(c.Cloud, '/'); i > 0 {
		c.Cloud, c.Region = c.Cloud[:i], c.Cloud[i+1:]
	}
	if ok := names.IsValidCloud(c.Cloud); !ok {
		return errors.NotValidf("cloud name %q", c.Cloud)
	}
	if len(args) > 1 {
		c.setControllerName(args[1])
		return cmd.CheckEmpty(args[2:])
	}
	return nil
}

// BootstrapInterface provides bootstrap functionality that Run calls to support cleaner testing.
type BootstrapInterface interface {
	// Bootstrap bootstraps a controller.
	Bootstrap(ctx environs.BootstrapContext, environ environs.BootstrapEnviron, callCtx context.ProviderCallContext, args bootstrap.BootstrapParams) error

	// CloudDetector returns a CloudDetector for the given provider,
	// if the provider supports it.
	CloudDetector(environs.EnvironProvider) (environs.CloudDetector, bool)

	// CloudRegionDetector returns a CloudRegionDetector for the given provider,
	// if the provider supports it.
	CloudRegionDetector(environs.EnvironProvider) (environs.CloudRegionDetector, bool)

	// CloudFinalizer returns a CloudFinalizer for the given provider,
	// if the provider supports it.
	CloudFinalizer(environs.EnvironProvider) (environs.CloudFinalizer, bool)
}

type bootstrapFuncs struct{}

func (b bootstrapFuncs) Bootstrap(ctx environs.BootstrapContext, env environs.BootstrapEnviron, callCtx context.ProviderCallContext, args bootstrap.BootstrapParams) error {
	return bootstrap.Bootstrap(ctx, env, callCtx, args)
}

func (b bootstrapFuncs) CloudDetector(provider environs.EnvironProvider) (environs.CloudDetector, bool) {
	detector, ok := provider.(environs.CloudDetector)
	return detector, ok
}

func (b bootstrapFuncs) CloudRegionDetector(provider environs.EnvironProvider) (environs.CloudRegionDetector, bool) {
	detector, ok := provider.(environs.CloudRegionDetector)
	return detector, ok
}

func (b bootstrapFuncs) CloudFinalizer(provider environs.EnvironProvider) (environs.CloudFinalizer, bool) {
	finalizer, ok := provider.(environs.CloudFinalizer)
	return finalizer, ok
}

var getBootstrapFuncs = func() BootstrapInterface {
	return &bootstrapFuncs{}
}

var supportedJujuSeries = series.ControllerSeries

var (
	bootstrapPrepareController = bootstrap.PrepareController
	environsDestroy            = environs.Destroy
	waitForAgentInitialisation = common.WaitForAgentInitialisation
)

var ambiguousDetectedCredentialError = errors.New(`
more than one credential detected
run juju autoload-credentials and specify a credential using the --credential argument`[1:],
)

var ambiguousCredentialError = errors.New(`
more than one credential is available
specify a credential using the --credential argument`[1:],
)

func (c *bootstrapCommand) parseConstraints(ctx *cmd.Context) (err error) {
	allAliases := map[string]string{}
	defer common.WarnConstraintAliases(ctx, allAliases)
	if c.ConstraintsStr != "" {
		cons, aliases, err := constraints.ParseWithAliases(c.ConstraintsStr)
		for k, v := range aliases {
			allAliases[k] = v
		}
		if err != nil {
			return err
		}
		c.Constraints = cons
	}
	if c.BootstrapConstraintsStr != "" {
		cons, aliases, err := constraints.ParseWithAliases(c.BootstrapConstraintsStr)
		for k, v := range aliases {
			allAliases[k] = v
		}
		if err != nil {
			return err
		}
		c.BootstrapConstraints = cons
	}
	return nil
}

func (c *bootstrapCommand) initializeHostedModel(
	isCAASController bool,
	config bootstrapConfigs,
	store jujuclient.ClientStore,
	environ environs.BootstrapEnviron,
	bootstrapParams *bootstrap.BootstrapParams,
) (*jujuclient.ModelDetails, error) {
	if isCAASController && c.hostedModelName == defaultHostedModelName {
		// k8s controller does NOT have "default" hosted model
		// if the user didn't specify a preferred hosted model name.
		return nil, nil
	}

	hostedModelUUID, err := utils.NewUUID()
	if err != nil {
		return nil, errors.Trace(err)
	}

	hostedModelType := model.IAAS
	if isCAASController {
		hostedModelType = model.CAAS
	}
	modelDetails := &jujuclient.ModelDetails{
		ModelUUID: hostedModelUUID.String(),
		ModelType: hostedModelType,
	}

	if featureflag.Enabled(feature.Branches) || featureflag.Enabled(feature.Generations) {
		modelDetails.ActiveBranch = model.GenerationMaster
	}

	if err := store.UpdateModel(
		c.controllerName,
		c.hostedModelName,
		*modelDetails,
	); err != nil {
		return nil, errors.Trace(err)
	}

	bootstrapParams.HostedModelConfig = c.hostedModelConfig(
		hostedModelUUID, config.inheritedControllerAttrs, config.userConfigAttrs, environ,
	)

	if !c.noSwitch {
		// Set the current model to the initial hosted model.
		if err := store.SetCurrentModel(c.controllerName, c.hostedModelName); err != nil {
			return nil, errors.Trace(err)
		}
	}
	return modelDetails, nil
}

// Run connects to the environment specified on the command line and bootstraps
// a juju in that environment if none already exists. If there is as yet no environments.yaml file,
// the user is informed how to create one.
func (c *bootstrapCommand) Run(ctx *cmd.Context) (resultErr error) {
	var hostedModel *jujuclient.ModelDetails
	defer func() {
		resultErr = handleChooseCloudRegionError(ctx, resultErr)
		if resultErr == nil {
			var msg string
			if hostedModel == nil {
				msg = `
Now you can run
	juju add-model <model-name>
to create a new model to deploy k8s workloads.
`
			} else {
				msg = fmt.Sprintf("Initial model %q added", c.hostedModelName)
			}
			ctx.Infof(msg)
		}
	}()

	if err := c.parseConstraints(ctx); err != nil {
		return err
	}

	// Start by checking for usage errors, requests for information
	finished, err := c.handleCommandLineErrorsAndInfoRequests(ctx)
	if err != nil {
		return errors.Trace(err)
	}
	if finished {
		return nil
	}

	// Run interactive bootstrap if needed/asked for
	if c.interactive {
		if err := c.runInteractive(ctx); err != nil {
			return errors.Trace(err)
		}
		// now run normal bootstrap using info gained above.
	}

	cloud, provider, err := c.cloud(ctx)
	if err != nil {
		return errors.Trace(err)
	}
	// If region is specified by the user, validate it here.
	// lp#1632735
	if c.Region != "" {
		_, err := jujucloud.RegionByName(cloud.Regions, c.Region)
		if err != nil {
			allRegions := make([]string, len(cloud.Regions))
			for i, one := range cloud.Regions {
				allRegions[i] = one.Name
			}
			if len(allRegions) > 0 {
				naturalsort.Sort(allRegions)
				plural := "s are"
				if len(allRegions) == 1 {
					plural = " is"
				}
				ctx.Infof("Available cloud region%v %v", plural, strings.Join(allRegions, ", "))
			}
			return errors.NotValidf("region %q for cloud %q", c.Region, c.Cloud)
		}
	}

	isCAASController := jujucloud.CloudIsCAAS(cloud)

	// Custom clouds may not have explicitly declared support for any auth-
	// types, in which case we'll assume that they support everything that
	// the provider supports.
	if len(cloud.AuthTypes) == 0 {
		for authType := range provider.CredentialSchemas() {
			cloud.AuthTypes = append(cloud.AuthTypes, authType)
		}
	}

	credentials, regionName, err := c.credentialsAndRegionName(ctx, provider, cloud)
	if err != nil {
		if errors.IsNotFound(err) {
			err = errors.NewNotFound(nil, fmt.Sprintf("%v\nSee `juju add-credential %s --help` for instructions", err, cloud.Name))
		}

		if err == cmd.ErrSilent {
			return err
		}
		return errors.Trace(err)
	}

	cloudCallCtx := context.NewCloudCallContext()
	// At this stage, the credential we intend to use is not yet stored
	// server-side. So, if the credential is not accepted by the provider,
	// we cannot mark it as invalid, just log it as an informative message.
	cloudCallCtx.InvalidateCredentialFunc = func(reason string) error {
		ctx.Infof("Cloud credential %q is not accepted by cloud provider: %v", credentials.name, reason)
		return nil
	}

	region, err := common.ChooseCloudRegion(cloud, regionName)
	if err != nil {
		return errors.Trace(err)
	}

	if c.controllerName == "" {
		c.setControllerName(defaultControllerName(cloud.Name, region.Name))
	}

	// set a Region so it's config can be found below.
	if c.Region == "" {
		c.Region = region.Name
	}

	bootstrapCfg, err := c.bootstrapConfigs(ctx, cloud, provider)
	if err != nil {
		return errors.Trace(err)
	}

	if !isCAASController {
		if bootstrapCfg.bootstrap.ControllerServiceType != "" ||
			bootstrapCfg.bootstrap.ControllerExternalName != "" ||
			len(bootstrapCfg.bootstrap.ControllerExternalIPs) > 0 {
			return errors.Errorf("%q, %q and %q\nare only allowed for kubernetes controllers",
				bootstrap.ControllerServiceType, bootstrap.ControllerExternalName, bootstrap.ControllerExternalIPs)
		}
	}

	if bootstrapCfg.controller.ControllerName() != "" {
		return errors.NewNotValid(nil, "controller name cannot be set via config, please use cmd args")
	}

	// Read existing current controller so we can clean up on error.
	var oldCurrentController string
	store := c.ClientStore()
	oldCurrentController, err = modelcmd.DetermineCurrentController(store)
	if errors.IsNotFound(err) {
		oldCurrentController = ""
	} else if err != nil {
		return errors.Annotate(err, "error reading current controller")
	}

	defer func() {
		if resultErr == nil || errors.IsAlreadyExists(resultErr) {
			return
		}
		if oldCurrentController != "" {
			if err := store.SetCurrentController(oldCurrentController); err != nil {
				logger.Errorf(
					"cannot reset current controller to %q: %v",
					oldCurrentController, err,
				)
			}
		}
		if err := store.RemoveController(c.controllerName); err != nil {
			logger.Errorf(
				"cannot destroy newly created controller %q details: %v",
				c.controllerName, err,
			)
		}
	}()

<<<<<<< HEAD
	bootstrapCfg.controller[controller.ControllerName] = c.controllerName
=======
	// Get the supported bootstrap series.
	var imageStream string
	if cfg, ok := bootstrapCfg.bootstrapModel["image-stream"]; ok {
		imageStream = cfg.(string)
	}
	now := c.clock.Now()
	supportedBootstrapSeries, err := supportedJujuSeries(now, c.BootstrapSeries, imageStream)
	if err != nil {
		return errors.Annotate(err, "error reading supported bootstrap series")
	}

>>>>>>> 8a81b986
	bootstrapCtx := modelcmd.BootstrapContext(ctx)
	bootstrapPrepareParams := bootstrap.PrepareParams{
		ModelConfig:      bootstrapCfg.bootstrapModel,
		ControllerConfig: bootstrapCfg.controller,
		ControllerName:   c.controllerName,
		Cloud: environs.CloudSpec{
			Type:             cloud.Type,
			Name:             cloud.Name,
			Region:           region.Name,
			Endpoint:         region.Endpoint,
			IdentityEndpoint: region.IdentityEndpoint,
			StorageEndpoint:  region.StorageEndpoint,
			Credential:       credentials.credential,
			CACertificates:   cloud.CACertificates,
		},
		CredentialName: credentials.name,
		AdminSecret:    bootstrapCfg.bootstrap.AdminSecret,
	}
	bootstrapParams := bootstrap.BootstrapParams{
		ControllerName:            c.controllerName,
		BootstrapSeries:           c.BootstrapSeries,
		SupportedBootstrapSeries:  supportedBootstrapSeries,
		BootstrapImage:            c.BootstrapImage,
		Placement:                 c.Placement,
		BuildAgent:                c.BuildAgent,
		BuildAgentTarball:         sync.BuildAgentTarball,
		AgentVersion:              c.AgentVersion,
		Cloud:                     cloud,
		CloudRegion:               region.Name,
		ControllerConfig:          bootstrapCfg.controller,
		ControllerInheritedConfig: bootstrapCfg.inheritedControllerAttrs,
		RegionInheritedConfig:     cloud.RegionConfig,
		AdminSecret:               bootstrapCfg.bootstrap.AdminSecret,
		CAPrivateKey:              bootstrapCfg.bootstrap.CAPrivateKey,
		ControllerServiceType:     bootstrapCfg.bootstrap.ControllerServiceType,
		ControllerExternalName:    bootstrapCfg.bootstrap.ControllerExternalName,
		ControllerExternalIPs:     append([]string(nil), bootstrapCfg.bootstrap.ControllerExternalIPs...),
		JujuDbSnapPath:            c.JujuDbSnapPath,
		JujuDbSnapAssertionsPath:  c.JujuDbSnapAssertionsPath,
		DialOpts: environs.BootstrapDialOpts{
			Timeout:        bootstrapCfg.bootstrap.BootstrapTimeout,
			RetryDelay:     bootstrapCfg.bootstrap.BootstrapRetryDelay,
			AddressesDelay: bootstrapCfg.bootstrap.BootstrapAddressesDelay,
		},
		Force: c.Force,
	}

	environ, err := bootstrapPrepareController(
		isCAASController, bootstrapCtx, store, bootstrapPrepareParams,
	)
	if err != nil {
		return errors.Trace(err)
	}

	hostedModel, err = c.initializeHostedModel(
		isCAASController, bootstrapCfg, store, environ, &bootstrapParams,
	)
	if err != nil {
		return errors.Trace(err)
	}

	if !c.noSwitch {
		// set the current controller.
		if err := store.SetCurrentController(c.controllerName); err != nil {
			return errors.Trace(err)
		}
	}

	cloudRegion := c.Cloud
	if region.Name != "" {
		cloudRegion = fmt.Sprintf("%s/%s", cloudRegion, region.Name)
	}
	ctx.Infof(
		"Creating Juju controller %q on %s",
		c.controllerName, cloudRegion,
	)

	// If we error out for any reason, clean up the environment.
	defer func() {
		if resultErr != nil {
			if c.KeepBrokenEnvironment {
				ctx.Infof(`
bootstrap failed but --keep-broken was specified.
This means that cloud resources are left behind, but not registered to
your local client, as the controller was not successfully created.
However, you should be able to ssh into the machine using the user "ubuntu" and
their IP address for diagnosis and investigation.
When you are ready to clean up the failed controller, use your cloud console or
equivalent CLI tools to terminate the instances and remove remaining resources.

See `[1:] + "`juju kill-controller`" + `.`)
			} else {
				logger.Errorf("%v", resultErr)
				logger.Debugf("(error details: %v)", errors.Details(resultErr))
				// Set resultErr to cmd.ErrSilent to prevent
				// logging the error twice.
				resultErr = cmd.ErrSilent
				handleBootstrapError(ctx, func() error {
					return environsDestroy(
						c.controllerName, environ, cloudCallCtx, store,
					)
				})
			}
		}
	}()

	// Block interruption during bootstrap. Providers may also
	// register for interrupt notification so they can exit early.
	interrupted := make(chan os.Signal, 1)
	defer close(interrupted)
	ctx.InterruptNotify(interrupted)
	defer ctx.StopInterruptNotify(interrupted)
	go func() {
		for range interrupted {
			ctx.Infof("Interrupt signalled: waiting for bootstrap to exit")
		}
	}()

	// If --metadata-source is specified, override the default tools metadata source so
	// SyncTools can use it, and also upload any image metadata.
	if c.MetadataSource != "" {
		bootstrapParams.MetadataDir = ctx.AbsPath(c.MetadataSource)
	}

	constraintsValidator, err := environ.ConstraintsValidator(cloudCallCtx)
	if err != nil {
		return errors.Trace(err)
	}

	// Merge in any space constraints that should be implied from controller
	// space config.
	// Do it before calling merge, because the constraints will be validated
	// there.
	bootstrapConstraints := c.Constraints
	bootstrapConstraints.Spaces = bootstrapCfg.controller.AsSpaceConstraints(bootstrapConstraints.Spaces)

	// Merge environ and bootstrap-specific constraints.
	bootstrapParams.BootstrapConstraints, err = constraintsValidator.Merge(bootstrapConstraints, c.BootstrapConstraints)
	if err != nil {
		return errors.Trace(err)
	}
	logger.Infof("combined bootstrap constraints: %v", bootstrapParams.BootstrapConstraints)

	bootstrapParams.ModelConstraints = c.Constraints

	// Check whether the Juju GUI must be installed in the controller.
	// Leaving this value empty means no GUI will be installed.
	if !c.noGUI {
		bootstrapParams.GUIDataSourceBaseURL = common.GUIDataSourceBaseURL()
	}

	if credentials.name == "" {
		// credentialName will be empty if the credential was detected.
		// We must supply a name for the credential in the database,
		// so choose one.
		credentials.name = credentials.detectedName
	}
	bootstrapParams.CloudCredential = credentials.credential
	bootstrapParams.CloudCredentialName = credentials.name

	bootstrapFuncs := getBootstrapFuncs()
	if err = bootstrapFuncs.Bootstrap(
		modelcmd.BootstrapContext(ctx),
		environ,
		cloudCallCtx,
		bootstrapParams,
	); err != nil {
		return errors.Annotate(err, "failed to bootstrap model")
	}

	agentVersion := jujuversion.Current
	if c.AgentVersion != nil {
		agentVersion = *c.AgentVersion
	}

	controllerDataRefresher := func() error {
		// this function allows polling address info later during retring.
		// for example, the Load Balancer needs time to be provisioned.
		var addrs []network.ProviderAddress
		if env, ok := environ.(environs.InstanceBroker); ok {
			// IAAS.
			addrs, err = common.BootstrapEndpointAddresses(env, cloudCallCtx)
			if err != nil {
				return errors.Trace(err)
			}
		} else if env, ok := environ.(caas.ServiceGetterSetter); ok {
			// CAAS.
			var svc *caas.Service
			svc, err = env.GetService(k8sprovider.JujuControllerStackName, false)
			if err != nil {
				return errors.Trace(err)
			}
			if len(svc.Addresses) == 0 {
				return errors.NotProvisionedf("k8s controller service %q address", svc.Id)
			}
			addrs = svc.Addresses
		} else {
			// TODO(caas): this should never happen.
			return errors.NewNotValid(nil, "unexpected error happened, IAAS mode should have environs.Environ implemented.")
		}

		// Use the retrieved bootstrap machine/service addresses to create
		// host/port endpoints for local storage.
		hps := make([]network.MachineHostPort, len(addrs))
		for i, addr := range addrs {
			hps[i] = network.MachineHostPort{
				MachineAddress: addr.MachineAddress,
				NetPort:        network.NetPort(bootstrapCfg.controller.APIPort()),
			}
		}

		return errors.Annotate(
			juju.UpdateControllerDetailsFromLogin(
				c.ClientStore(),
				c.controllerName,
				juju.UpdateControllerParams{
					AgentVersion:           agentVersion.String(),
					CurrentHostPorts:       []network.MachineHostPorts{hps},
					PublicDNSName:          newStringIfNonEmpty(bootstrapCfg.controller.AutocertDNSName()),
					MachineCount:           newInt(1),
					ControllerMachineCount: newInt(1),
				},
			),
			"saving bootstrap endpoint address",
		)
	}

	if err = controllerDataRefresher(); err != nil {
		return errors.Trace(err)
	}

	modelNameToSet := bootstrap.ControllerModelName
	if hostedModel != nil {
		modelNameToSet = c.hostedModelName
	}
	if err = c.SetModelIdentifier(modelcmd.JoinModelName(c.controllerName, modelNameToSet), false); err != nil {
		return errors.Trace(err)
	}

	// To avoid race conditions when running scripted bootstraps, wait
	// for the controller's machine agent to be ready to accept commands
	// before exiting this bootstrap command.
	return waitForAgentInitialisation(
		ctx,
		&c.ModelCommandBase,
		isCAASController,
		c.controllerName,
		c.hostedModelName,
	)
}

func (c *bootstrapCommand) handleCommandLineErrorsAndInfoRequests(ctx *cmd.Context) (bool, error) {
	if c.BootstrapImage != "" {
		if c.BootstrapSeries == "" {
			return true, errors.Errorf("--bootstrap-image must be used with --bootstrap-series")
		}
		cons, err := constraints.Merge(c.Constraints, c.BootstrapConstraints)
		if err != nil {
			return true, errors.Trace(err)
		}
		if !cons.HasArch() {
			return true, errors.Errorf("--bootstrap-image must be used with --bootstrap-constraints, specifying architecture")
		}
	}
	if c.showClouds {
		return true, printClouds(ctx, c.ClientStore())
	}
	if c.showRegionsForCloud != "" {
		return true, printCloudRegions(ctx, c.showRegionsForCloud)
	}

	return false, nil
}

func (c *bootstrapCommand) cloud(ctx *cmd.Context) (jujucloud.Cloud, environs.EnvironProvider, error) {
	bootstrapFuncs := getBootstrapFuncs()
	fail := func(err error) (jujucloud.Cloud, environs.EnvironProvider, error) {
		return jujucloud.Cloud{}, nil, err
	}

	// Get the cloud definition identified by c.Cloud. If c.Cloud does not
	// identify a cloud in clouds.yaml, then we check if any of the
	// providers can detect a cloud with the given name. Otherwise, if the
	// cloud name identifies a provider *type* (e.g. "openstack"), then we
	// check if that provider can detect cloud regions, and synthesise a
	// cloud with those regions.
	var provider environs.EnvironProvider
	var cloud jujucloud.Cloud
	cloudptr, err := jujucloud.CloudByName(c.Cloud)
	if errors.IsNotFound(err) {
		cloud, provider, err = c.detectCloud(ctx, bootstrapFuncs)
		if err != nil {
			return fail(errors.Trace(err))
		}
	} else if err != nil {
		return fail(errors.Trace(err))
	} else {
		cloud = *cloudptr
		if err := checkProviderType(cloud.Type); err != nil {
			return fail(errors.Trace(err))
		}
		provider, err = environs.Provider(cloud.Type)
		if err != nil {
			return fail(errors.Trace(err))
		}
	}

	if finalizer, ok := bootstrapFuncs.CloudFinalizer(provider); ok {
		cloud, err = finalizer.FinalizeCloud(ctx, cloud)
		if err != nil {
			return fail(errors.Trace(err))
		}
	}

	return cloud, provider, nil
}

func (c *bootstrapCommand) detectCloud(
	ctx *cmd.Context,
	bootstrapFuncs BootstrapInterface,
) (jujucloud.Cloud, environs.EnvironProvider, error) {
	fail := func(err error) (jujucloud.Cloud, environs.EnvironProvider, error) {
		return jujucloud.Cloud{}, nil, err
	}

	// Check if any of the registered providers can give us a cloud with
	// the specified name. The first one wins.
	for _, providerType := range environs.RegisteredProviders() {
		provider, err := environs.Provider(providerType)
		if err != nil {
			return fail(errors.Trace(err))
		}
		cloudDetector, ok := bootstrapFuncs.CloudDetector(provider)
		if !ok {
			continue
		}
		cloud, err := cloudDetector.DetectCloud(c.Cloud)
		if errors.IsNotFound(err) {
			continue
		} else if err != nil {
			return fail(errors.Trace(err))
		}
		return cloud, provider, nil
	}

	ctx.Verbosef("cloud %q not found, trying as a provider name", c.Cloud)
	provider, err := environs.Provider(c.Cloud)
	if errors.IsNotFound(err) {
		return fail(errors.NewNotFound(nil, fmt.Sprintf("unknown cloud %q, please try %q", c.Cloud, "juju update-public-clouds")))
	} else if err != nil {
		return fail(errors.Trace(err))
	}
	regionDetector, ok := bootstrapFuncs.CloudRegionDetector(provider)
	if !ok {
		ctx.Verbosef(
			"provider %q does not support detecting regions",
			c.Cloud,
		)
		return fail(errors.NewNotFound(nil, fmt.Sprintf("unknown cloud %q, please try %q", c.Cloud, "juju update-public-clouds")))
	}

	var cloudEndpoint string
	regions, err := regionDetector.DetectRegions()
	if errors.IsNotFound(err) {
		// It's not an error to have no regions. If the
		// provider does not support regions, then we
		// reinterpret the supplied region name as the
		// cloud's endpoint. This enables the user to
		// supply, for example, maas/<IP> or manual/<IP>.
		if c.Region != "" {
			ctx.Verbosef("interpreting %q as the cloud endpoint", c.Region)
			cloudEndpoint = c.Region
			c.Region = ""
		}
	} else if err != nil {
		return fail(errors.Annotatef(err,
			"detecting regions for %q cloud provider",
			c.Cloud,
		))
	}
	schemas := provider.CredentialSchemas()
	authTypes := make([]jujucloud.AuthType, 0, len(schemas))
	for authType := range schemas {
		authTypes = append(authTypes, authType)
	}

	// Since we are iterating over a map, lets sort the authTypes so
	// they are always in a consistent order.
	sort.Sort(jujucloud.AuthTypes(authTypes))
	return jujucloud.Cloud{
		Name:      c.Cloud,
		Type:      c.Cloud,
		AuthTypes: authTypes,
		Endpoint:  cloudEndpoint,
		Regions:   regions,
	}, provider, nil
}

type bootstrapCredentials struct {
	credential   *jujucloud.Credential
	name         string
	detectedName string
}

// Get the credentials and region name.
func (c *bootstrapCommand) credentialsAndRegionName(
	ctx *cmd.Context,
	provider environs.EnvironProvider,
	cloud jujucloud.Cloud,
) (
	creds bootstrapCredentials,
	regionName string,
	err error,
) {

	store := c.ClientStore()

	// When looking for credentials, we should attempt to see if there are any
	// credentials that should be registered, before we get or detect them
	err = common.RegisterCredentials(ctx, store, provider, modelcmd.RegisterCredentialsParams{
		Cloud: cloud,
	})
	if err != nil {
		logger.Errorf("registering credentials errored %s", err)
	}

	var detected bool
	creds.credential, creds.name, regionName, detected, err = common.GetOrDetectCredential(
		ctx, store, provider, modelcmd.GetCredentialsParams{
			Cloud:          cloud,
			CloudRegion:    c.Region,
			CredentialName: c.CredentialName,
		},
	)
	switch errors.Cause(err) {
	case nil:
	case modelcmd.ErrMultipleCredentials:
		return bootstrapCredentials{}, "", ambiguousCredentialError
	case common.ErrMultipleDetectedCredentials:
		return bootstrapCredentials{}, "", ambiguousDetectedCredentialError
	default:
		return bootstrapCredentials{}, "", errors.Trace(err)
	}
	logger.Debugf(
		"authenticating with region %q and credential %q (%v)",
		regionName, creds.name, creds.credential.Label,
	)
	if detected {
		creds.detectedName = creds.name
		creds.name = ""
	}
	logger.Tracef("credential: %v", creds.credential)
	return creds, regionName, nil
}

type bootstrapConfigs struct {
	bootstrapModel           map[string]interface{}
	controller               controller.Config
	bootstrap                bootstrap.Config
	inheritedControllerAttrs map[string]interface{}
	userConfigAttrs          map[string]interface{}
}

func (c *bootstrapCommand) bootstrapConfigs(
	ctx *cmd.Context,
	cloud jujucloud.Cloud,
	provider environs.EnvironProvider,
) (
	bootstrapConfigs,
	error,
) {

	controllerModelUUID, err := utils.NewUUID()
	if err != nil {
		return bootstrapConfigs{}, errors.Trace(err)
	}
	controllerUUID, err := utils.NewUUID()
	if err != nil {
		return bootstrapConfigs{}, errors.Trace(err)
	}

	// Create a model config, and split out any controller
	// and bootstrap config attributes.
	combinedConfig := map[string]interface{}{
		"type":         cloud.Type,
		"name":         bootstrap.ControllerModelName,
		config.UUIDKey: controllerModelUUID.String(),
	}

	userConfigAttrs, err := c.config.ReadAttrs(ctx)
	if err != nil {
		return bootstrapConfigs{}, errors.Trace(err)
	}
	modelDefaultConfigAttrs, err := c.modelDefaults.ReadAttrs(ctx)
	if err != nil {
		return bootstrapConfigs{}, errors.Trace(err)
	}
	// The provider may define some custom attributes specific
	// to the provider. These will be added to the model config.
	providerAttrs := make(map[string]interface{})
	if ps, ok := provider.(config.ConfigSchemaSource); ok {
		for attr := range ps.ConfigSchema() {
			// Start with the model defaults, and if also specified
			// in the user config attrs, they override the model default.
			if v, ok := modelDefaultConfigAttrs[attr]; ok {
				providerAttrs[attr] = v
			}
			if v, ok := userConfigAttrs[attr]; ok {
				providerAttrs[attr] = v
			}
		}
		fields := schema.FieldMap(ps.ConfigSchema(), ps.ConfigDefaults())
		if coercedAttrs, err := fields.Coerce(providerAttrs, nil); err != nil {
			return bootstrapConfigs{},
				errors.Annotatef(err, "invalid attribute value(s) for %v cloud", cloud.Type)
		} else {
			providerAttrs = coercedAttrs.(map[string]interface{})
		}
	}

	bootstrapConfigAttrs := make(map[string]interface{})
	controllerConfigAttrs := make(map[string]interface{})
	// Based on the attribute names in clouds.yaml, create
	// a map of shared config for all models on this cloud.
	inheritedControllerAttrs := make(map[string]interface{})
	for k, v := range cloud.Config {
		switch {
		case bootstrap.IsBootstrapAttribute(k):
			bootstrapConfigAttrs[k] = v
			continue
		case controller.ControllerOnlyAttribute(k):
			controllerConfigAttrs[k] = v
			continue
		}
		inheritedControllerAttrs[k] = v
	}
	// Region config values, for the region to be bootstrapped, from clouds.yaml
	// override what is in the cloud config.
	for k, v := range cloud.RegionConfig[c.Region] {
		switch {
		case bootstrap.IsBootstrapAttribute(k):
			bootstrapConfigAttrs[k] = v
			continue
		case controller.ControllerOnlyAttribute(k):
			controllerConfigAttrs[k] = v
			continue
		}
		inheritedControllerAttrs[k] = v
	}
	// Model defaults are added to the inherited controller attributes.
	// Any command line set model defaults override what is in the cloud config.
	for k, v := range modelDefaultConfigAttrs {
		switch {
		case bootstrap.IsBootstrapAttribute(k):
			return bootstrapConfigs{},
				errors.Errorf("%q is a bootstrap only attribute, and cannot be set as a model-default", k)
		case controller.ControllerOnlyAttribute(k):
			return bootstrapConfigs{},
				errors.Errorf("%q is a controller attribute, and cannot be set as a model-default", k)
		}
		inheritedControllerAttrs[k] = v
	}

	// Start with the model defaults, then add in user config attributes.
	for k, v := range modelDefaultConfigAttrs {
		combinedConfig[k] = v
	}

	// Provider specific attributes are either already specified in model
	// config (but may have been coerced), or were not present. Either way,
	// copy them in.
	logger.Debugf("provider attrs: %v", providerAttrs)
	for k, v := range providerAttrs {
		combinedConfig[k] = v
	}

	for k, v := range inheritedControllerAttrs {
		combinedConfig[k] = v
	}

	for k, v := range userConfigAttrs {
		combinedConfig[k] = v
	}

	// Add in any default attribute values if not already
	// specified, making the recorded bootstrap config
	// immutable to changes in Juju.
	for k, v := range config.ConfigDefaults() {
		if _, ok := combinedConfig[k]; !ok {
			combinedConfig[k] = v
		}
	}

	bootstrapModelConfig := make(map[string]interface{})
	for k, v := range combinedConfig {
		switch {
		case bootstrap.IsBootstrapAttribute(k):
			bootstrapConfigAttrs[k] = v
		case controller.ControllerOnlyAttribute(k):
			controllerConfigAttrs[k] = v
		default:
			bootstrapModelConfig[k] = v
		}
	}

	bootstrapConfig, err := bootstrap.NewConfig(bootstrapConfigAttrs)
	if err != nil {
		return bootstrapConfigs{}, errors.Annotate(err, "constructing bootstrap config")
	}

	controllerConfig, err := controller.NewConfig(
		controllerUUID.String(),
		bootstrapConfig.CACert,
		controllerConfigAttrs,
	)
	if err != nil {
		return bootstrapConfigs{}, errors.Annotate(err, "constructing controller config")
	}
	if controllerConfig.AutocertDNSName() != "" {
		if _, ok := controllerConfigAttrs[controller.APIPort]; !ok {
			// The configuration did not explicitly mention the API port,
			// so default to 443 because it is not usually possible to
			// obtain autocert certificates without listening on port 443.
			controllerConfig[controller.APIPort] = 443
		}
	}

	if err := common.FinalizeAuthorizedKeys(ctx, bootstrapModelConfig); err != nil {
		return bootstrapConfigs{}, errors.Annotate(err, "finalizing authorized-keys")
	}
	logger.Debugf("preparing controller with config: %v", bootstrapModelConfig)

	configs := bootstrapConfigs{
		bootstrapModel:           bootstrapModelConfig,
		controller:               controllerConfig,
		bootstrap:                bootstrapConfig,
		inheritedControllerAttrs: inheritedControllerAttrs,
		userConfigAttrs:          userConfigAttrs,
	}
	return configs, nil
}

func (c *bootstrapCommand) hostedModelConfig(
	hostedModelUUID utils.UUID,
	inheritedControllerAttrs,
	userConfigAttrs map[string]interface{},
	environ environs.ConfigGetter,
) map[string]interface{} {

	hostedModelConfig := map[string]interface{}{
		"name":         c.hostedModelName,
		config.UUIDKey: hostedModelUUID.String(),
	}
	for k, v := range inheritedControllerAttrs {
		hostedModelConfig[k] = v
	}

	// We copy across any user supplied attributes to the hosted model config.
	// But only if the attributes have not been removed from the controller
	// model config as part of preparing the controller model.
	controllerModelConfigAttrs := environ.Config().AllAttrs()
	for k, v := range userConfigAttrs {
		if _, ok := controllerModelConfigAttrs[k]; ok {
			hostedModelConfig[k] = v
		}
	}
	// Ensure that certain config attributes are not included in the hosted
	// model config. These attributes may be modified during bootstrap; by
	// removing them from this map, we ensure the modified values are
	// inherited.
	delete(hostedModelConfig, config.AuthorizedKeysKey)
	delete(hostedModelConfig, config.AgentVersionKey)

	return hostedModelConfig
}

// runInteractive queries the user about bootstrap config interactively at the
// command prompt.
func (c *bootstrapCommand) runInteractive(ctx *cmd.Context) error {
	scanner := bufio.NewScanner(ctx.Stdin)
	clouds, err := assembleClouds()
	if err != nil {
		return errors.Trace(err)
	}
	c.Cloud, err = queryCloud(clouds, lxdnames.DefaultCloud, scanner, ctx.Stdout)
	if err != nil {
		return errors.Trace(err)
	}
	cloud, err := common.CloudByName(c.Cloud)
	if err != nil {
		return errors.Trace(err)
	}

	switch len(cloud.Regions) {
	case 0:
		// No region to choose, nothing to do.
	case 1:
		// If there's just one, don't prompt, just use it.
		c.Region = cloud.Regions[0].Name
	default:
		c.Region, err = queryRegion(c.Cloud, cloud.Regions, scanner, ctx.Stdout)
		if err != nil {
			return errors.Trace(err)
		}
	}

	defName := defaultControllerName(c.Cloud, c.Region)

	name, err := queryName(defName, scanner, ctx.Stdout)
	c.setControllerName(name)
	if err != nil {
		return errors.Trace(err)
	}
	return nil
}

// checkProviderType ensures the provider type is okay.
func checkProviderType(envType string) error {
	featureflag.SetFlagsFromEnvironment(osenv.JujuFeatureFlagEnvKey)
	flag, ok := provisionalProviders[envType]
	if ok && !featureflag.Enabled(flag) {
		msg := `the %q provider is provisional in this version of Juju. To use it anyway, set JUJU_DEV_FEATURE_FLAGS="%s" in your shell model`
		return errors.Errorf(msg, envType, flag)
	}
	return nil
}

// handleBootstrapError is called to clean up if bootstrap fails.
func handleBootstrapError(ctx *cmd.Context, cleanup func() error) {
	ch := make(chan os.Signal, 1)
	ctx.InterruptNotify(ch)
	defer ctx.StopInterruptNotify(ch)
	defer close(ch)
	go func() {
		for range ch {
			_, _ = fmt.Fprintln(ctx.GetStderr(), "Cleaning up failed bootstrap")
		}
	}()
	logger.Debugf("cleaning up after failed bootstrap")
	if err := cleanup(); err != nil {
		logger.Errorf("error cleaning up: %v", err)
	}
}

func handleChooseCloudRegionError(ctx *cmd.Context, err error) error {
	if !common.IsChooseCloudRegionError(err) {
		return err
	}
	_, _ = fmt.Fprintf(ctx.GetStderr(),
		"%s\n\nSpecify an alternative region, or try %q.\n",
		err, "juju update-public-clouds",
	)
	return cmd.ErrSilent
}

func newInt(i int) *int {
	return &i
}

func newStringIfNonEmpty(s string) *string {
	if s == "" {
		return nil
	}
	return &s
}<|MERGE_RESOLUTION|>--- conflicted
+++ resolved
@@ -676,9 +676,6 @@
 		}
 	}()
 
-<<<<<<< HEAD
-	bootstrapCfg.controller[controller.ControllerName] = c.controllerName
-=======
 	// Get the supported bootstrap series.
 	var imageStream string
 	if cfg, ok := bootstrapCfg.bootstrapModel["image-stream"]; ok {
@@ -690,7 +687,8 @@
 		return errors.Annotate(err, "error reading supported bootstrap series")
 	}
 
->>>>>>> 8a81b986
+	bootstrapCfg.controller[controller.ControllerName] = c.controllerName
+
 	bootstrapCtx := modelcmd.BootstrapContext(ctx)
 	bootstrapPrepareParams := bootstrap.PrepareParams{
 		ModelConfig:      bootstrapCfg.bootstrapModel,
