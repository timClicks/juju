// Copyright 2016 Canonical Ltd.
// Licensed under the AGPLv3, see LICENCE file for details.

package controller

import (
	"fmt"
	"sync"

	"github.com/juju/cmd"
	"github.com/juju/errors"
	"github.com/juju/gnuflag"
	"gopkg.in/juju/names.v2"

	"github.com/juju/juju/api/base"
	"github.com/juju/juju/api/controller"
	"github.com/juju/juju/apiserver/params"
	jujucmd "github.com/juju/juju/cmd"
	"github.com/juju/juju/cmd/modelcmd"
	"github.com/juju/juju/core/status"
	"github.com/juju/juju/environs/bootstrap"
	"github.com/juju/juju/jujuclient"
	"github.com/juju/juju/permission"
)

var usageShowControllerSummary = `
Shows detailed information of a controller.`[1:]

var usageShowControllerDetails = `
Shows extended information about a controller(s) as well as related models
and user login details.

Examples:
    juju show-controller
    juju show-controller aws google
    
See also: 
    controllers`[1:]

type showControllerCommand struct {
	modelcmd.CommandBase

	out   cmd.Output
	store jujuclient.ClientStore
	mu    sync.Mutex
	api   func(controllerName string) ControllerAccessAPI

	controllerNames []string
	showPasswords   bool
}

// NewShowControllerCommand returns a command to show details of the desired controllers.
func NewShowControllerCommand() cmd.Command {
	cmd := &showControllerCommand{
		store: jujuclient.NewFileClientStore(),
	}
	return modelcmd.WrapBase(cmd)
}

// Init implements Command.Init.
func (c *showControllerCommand) Init(args []string) (err error) {
	c.controllerNames = args
	return nil
}

// Info implements Command.Info
func (c *showControllerCommand) Info() *cmd.Info {
	return jujucmd.Info(&cmd.Info{
		Name:    "show-controller",
		Args:    "[<controller name> ...]",
		Purpose: usageShowControllerSummary,
		Doc:     usageShowControllerDetails,
	})
}

// SetFlags implements Command.SetFlags.
func (c *showControllerCommand) SetFlags(f *gnuflag.FlagSet) {
	c.CommandBase.SetFlags(f)
	f.BoolVar(&c.showPasswords, "show-password", false, "Show password for logged in user")
	c.out.AddFlags(f, "yaml", map[string]cmd.Formatter{
		"yaml": cmd.FormatYaml,
		"json": cmd.FormatJson,
	})
}

// ControllerAccessAPI defines a subset of the api/controller/Client API.
type ControllerAccessAPI interface {
	GetControllerAccess(user string) (permission.Access, error)
	ModelConfig() (map[string]interface{}, error)
	ModelStatus(models ...names.ModelTag) ([]base.ModelStatus, error)
	AllModels() ([]base.UserModel, error)
	MongoVersion() (string, error)
	Close() error
}

func (c *showControllerCommand) getAPI(controllerName string) (ControllerAccessAPI, error) {
	if c.api != nil {
		return c.api(controllerName), nil
	}
	api, err := c.NewAPIRoot(c.store, controllerName, "")
	if err != nil {
		return nil, errors.Annotate(err, "opening API connection")
	}
	return controller.NewClient(api), nil
}

// Run implements Command.Run
func (c *showControllerCommand) Run(ctx *cmd.Context) error {
	controllerNames := c.controllerNames
	if len(controllerNames) == 0 {
		currentController, err := c.store.CurrentController()
		if errors.IsNotFound(err) {
			return errors.New("there is no active controller")
		} else if err != nil {
			return errors.Trace(err)
		}
		controllerNames = []string{currentController}
	}
	controllers := make(map[string]ShowControllerDetails)
	c.mu.Lock()
	defer c.mu.Unlock()
	for _, controllerName := range controllerNames {
		one, err := c.store.ControllerByName(controllerName)
		if err != nil {
			return err
		}
		var access string
		client, err := c.getAPI(controllerName)
		if err != nil {
			return err
		}
		defer client.Close()
		accountDetails, err := c.store.AccountDetails(controllerName)
		if err != nil {
			fmt.Fprintln(ctx.Stderr, err)
			access = "(error)"
		} else {
			access = c.userAccess(client, ctx, accountDetails.User)
			one.AgentVersion = c.agentVersion(client, ctx)
		}

<<<<<<< HEAD
		var details ShowControllerDetails
		mongoVersion, err := client.MongoVersion()
		if err != nil {
			details.Errors = append(details.Errors, err.Error())
			continue
		}

		allModels, err := client.AllModels()
		if err != nil {
			details.Errors = append(details.Errors, err.Error())
			continue
		}
		// Update client store.
		if err := c.SetControllerModels(c.store, controllerName, allModels); err != nil {
			details.Errors = append(details.Errors, err.Error())
			continue
=======
		var (
			details   ShowControllerDetails
			allModels []base.UserModel
		)

		// NOTE: this user may have been granted AddModelAccess which
		// should allow them to list only the models they have access to.
		// However, the code that grants permissions currently uses an
		// escape hatch (to be removed in juju 3) that actually grants
		// controller cloud access instead of controller access.
		//
		// The side-effect to this is that the userAccess() call above
		// will return LoginAccess even if the user has been granted
		// AddModelAccess causing the AllModels() call below to fail
		// with a permission error. As a workaround, unless the user
		// has Superuser access we default to an empty model list which
		// allows us to display non-model controller details.
		if permission.Access(access).EqualOrGreaterControllerAccessThan(permission.SuperuserAccess) {
			if allModels, err = client.AllModels(); err != nil {
				details.Errors = append(details.Errors, err.Error())
				continue
			}
			// Update client store.
			if err := c.SetControllerModels(c.store, controllerName, allModels); err != nil {
				details.Errors = append(details.Errors, err.Error())
				continue
			}
>>>>>>> 789b3e3f
		}

		modelTags := make([]names.ModelTag, len(allModels))
		var controllerModelUUID string
		for i, m := range allModels {
			modelTags[i] = names.NewModelTag(m.UUID)
			if m.Name == bootstrap.ControllerModelName {
				controllerModelUUID = m.UUID
			}
		}
		modelStatusResults, err := client.ModelStatus(modelTags...)
		if err != nil {
			details.Errors = append(details.Errors, err.Error())
			continue
		}

		c.convertControllerForShow(&details, controllerName, one, access, allModels, modelStatusResults, mongoVersion)
		controllers[controllerName] = details
		machineCount := 0
		for _, r := range modelStatusResults {
			if r.Error != nil {
				if !errors.IsNotFound(r.Error) {
					details.Errors = append(details.Errors, r.Error.Error())
				}
				continue
			}
			machineCount += r.TotalMachineCount
		}
		one.MachineCount = &machineCount
		one.ActiveControllerMachineCount, one.ControllerMachineCount = ControllerMachineCounts(controllerModelUUID, modelStatusResults)
		err = c.store.UpdateController(controllerName, *one)
		if err != nil {
			details.Errors = append(details.Errors, err.Error())
		}
	}
	return c.out.Write(ctx, controllers)
}

func (c *showControllerCommand) userAccess(client ControllerAccessAPI, ctx *cmd.Context, user string) string {
	var access string
	userAccess, err := client.GetControllerAccess(user)
	if err == nil {
		access = string(userAccess)
	} else {
		code := params.ErrCode(err)
		if code != "" {
			access = fmt.Sprintf("(%s)", code)
		} else {
			fmt.Fprintln(ctx.Stderr, err)
			access = "(error)"
		}
	}
	return access
}

func (c *showControllerCommand) agentVersion(client ControllerAccessAPI, ctx *cmd.Context) string {
	var ver string
	mc, err := client.ModelConfig()
	if err != nil {
		code := params.ErrCode(err)
		if code != "" {
			ver = fmt.Sprintf("(%s)", code)
		} else {
			fmt.Fprintln(ctx.Stderr, err)
			ver = "(error)"
		}
		return ver
	}
	return mc["agent-version"].(string)
}

type ShowControllerDetails struct {
	// Details contains the same details that client store caches for this controller.
	Details ControllerDetails `yaml:"details,omitempty" json:"details,omitempty"`

	// Machines is a collection of all machines forming the controller cluster.
	Machines map[string]MachineDetails `yaml:"controller-machines,omitempty" json:"controller-machines,omitempty"`

	// Models is a collection of all models for this controller.
	Models map[string]ModelDetails `yaml:"models,omitempty" json:"models,omitempty"`

	// CurrentModel is the name of the current model for this controller
	CurrentModel string `yaml:"current-model,omitempty" json:"current-model,omitempty"`

	// Account is the account details for the user logged into this controller.
	Account *AccountDetails `yaml:"account,omitempty" json:"account,omitempty"`

	// Errors is a collection of errors related to accessing this controller details.
	Errors []string `yaml:"errors,omitempty" json:"errors,omitempty"`
}

// ControllerDetails holds details of a controller to show.
type ControllerDetails struct {
	// TODO(anastasiamac 2018-08-10) This is a deprecated property, see lp#1596607.
	// It was added for backward compatibility, lp#1786061, to be removed for Juju 3.
	OldControllerUUID string `yaml:"uuid" json:"-"`

	// ControllerUUID is the unique ID for the controller.
	ControllerUUID string `yaml:"controller-uuid" json:"uuid"`

	// APIEndpoints is the collection of API endpoints running in this controller.
	APIEndpoints []string `yaml:"api-endpoints,flow" json:"api-endpoints"`

	// CACert is a security certificate for this controller.
	CACert string `yaml:"ca-cert" json:"ca-cert"`

	// Cloud is the name of the cloud that this controller runs in.
	Cloud string `yaml:"cloud" json:"cloud"`

	// CloudRegion is the name of the cloud region that this controller runs in.
	CloudRegion string `yaml:"region,omitempty" json:"region,omitempty"`

	// AgentVersion is the version of the agent running on this controller.
	// AgentVersion need not always exist so we omitempty here. This struct is
	// used in both list-controller and show-controller. show-controller
	// displays the agent version where list-controller does not.
	AgentVersion string `yaml:"agent-version,omitempty" json:"agent-version,omitempty"`

	// MongoVersion is the version of the mongo server running on this
	// controller.
	MongoVersion string `yaml:"mongo-version" json:"mongo-version"`
}

// ModelDetails holds details of a model to show.
type MachineDetails struct {
	// ID holds the id of the machine.
	ID string `yaml:"id,omitempty" json:"id,omitempty"`

	// InstanceID holds the cloud instance id of the machine.
	InstanceID string `yaml:"instance-id,omitempty" json:"instance-id,omitempty"`

	// HAStatus holds information informing of the HA status of the machine.
	HAStatus string `yaml:"ha-status,omitempty" json:"ha-status,omitempty"`
}

// ModelDetails holds details of a model to show.
type ModelDetails struct {
	// TODO(anastasiamac 2018-08-10) This is a deprecated property, see lp#1596607.
	// It was added for backward compatibility, lp#1786061, to be removed for Juju 3.
	OldModelUUID string `yaml:"uuid" json:"-"`

	// ModelUUID holds the details of a model.
	ModelUUID string `yaml:"model-uuid" json:"uuid"`

	// MachineCount holds the number of machines in the model.
	MachineCount *int `yaml:"machine-count,omitempty" json:"machine-count,omitempty"`

	// CoreCount holds the number of cores across the machines in the model.
	CoreCount *int `yaml:"core-count,omitempty" json:"core-count,omitempty"`
}

// AccountDetails holds details of an account to show.
type AccountDetails struct {
	// User is the username for the account.
	User string `yaml:"user" json:"user"`

	// Access is the level of access the user has on the controller.
	Access string `yaml:"access,omitempty" json:"access,omitempty"`

	// Password is the password for the account.
	Password string `yaml:"password,omitempty" json:"password,omitempty"`
}

func (c *showControllerCommand) convertControllerForShow(
	controller *ShowControllerDetails,
	controllerName string,
	details *jujuclient.ControllerDetails,
	access string,
	allModels []base.UserModel,
	modelStatusResults []base.ModelStatus,
	mongoVersion string,
) {

	controller.Details = ControllerDetails{
		ControllerUUID:    details.ControllerUUID,
		OldControllerUUID: details.ControllerUUID,
		APIEndpoints:      details.APIEndpoints,
		CACert:            details.CACert,
		Cloud:             details.Cloud,
		CloudRegion:       details.CloudRegion,
		AgentVersion:      details.AgentVersion,
		MongoVersion:      mongoVersion,
	}
	c.convertModelsForShow(controllerName, controller, allModels, modelStatusResults)
	c.convertAccountsForShow(controllerName, controller, access)
	var controllerModelUUID string
	for _, m := range allModels {
		if m.Name == bootstrap.ControllerModelName {
			controllerModelUUID = m.UUID
			break
		}
	}
	if controllerModelUUID != "" {
		var controllerModel base.ModelStatus
		found := false
		for _, m := range modelStatusResults {
			if m.Error != nil {
				// This most likely occurred because a model was
				// destroyed half-way through the call.
				continue
			}
			if m.UUID == controllerModelUUID {
				controllerModel = m
				found = true
				break
			}
		}
		if found {
			c.convertMachinesForShow(controllerName, controller, controllerModel)
		}
	}
}

func (c *showControllerCommand) convertAccountsForShow(controllerName string, controller *ShowControllerDetails, access string) {
	storeDetails, err := c.store.AccountDetails(controllerName)
	if err != nil && !errors.IsNotFound(err) {
		controller.Errors = append(controller.Errors, err.Error())
	}
	if storeDetails == nil {
		return
	}
	details := &AccountDetails{
		User:   storeDetails.User,
		Access: access,
	}
	if c.showPasswords {
		details.Password = storeDetails.Password
	}
	controller.Account = details
}

func (c *showControllerCommand) convertModelsForShow(
	controllerName string,
	controller *ShowControllerDetails,
	models []base.UserModel,
	modelStatus []base.ModelStatus,
) {
	controller.Models = make(map[string]ModelDetails)
	for i, model := range models {
		modelDetails := ModelDetails{ModelUUID: model.UUID, OldModelUUID: model.UUID}
		result := modelStatus[i]
		if result.Error != nil {
			if !errors.IsNotFound(result.Error) {
				controller.Errors = append(controller.Errors, errors.Annotatef(result.Error, "model uuid %v", model.UUID).Error())
			}
		} else {
			if result.TotalMachineCount > 0 {
				modelDetails.MachineCount = new(int)
				*modelDetails.MachineCount = result.TotalMachineCount
			}
			if result.CoreCount > 0 {
				modelDetails.CoreCount = new(int)
				*modelDetails.CoreCount = result.CoreCount
			}
		}
		controller.Models[model.Name] = modelDetails
	}
	var err error
	controller.CurrentModel, err = c.store.CurrentModel(controllerName)
	if err != nil && !errors.IsNotFound(err) {
		controller.Errors = append(controller.Errors, err.Error())
	}
}

func (c *showControllerCommand) convertMachinesForShow(
	controllerName string,
	controller *ShowControllerDetails,
	controllerModel base.ModelStatus,
) {
	controller.Machines = make(map[string]MachineDetails)
	numControllers := 0
	for _, m := range controllerModel.Machines {
		if !m.WantsVote {
			continue
		}
		numControllers++
	}
	for _, m := range controllerModel.Machines {
		if !m.WantsVote {
			// Skip non controller machines.
			continue
		}
		instId := m.InstanceId
		if instId == "" {
			instId = "(unprovisioned)"
		}
		details := MachineDetails{InstanceID: instId}
		if numControllers > 1 {
			details.HAStatus = haStatus(m.HasVote, m.WantsVote, m.Status)
		}
		controller.Machines[m.Id] = details
	}
}

func haStatus(hasVote bool, wantsVote bool, statusStr string) string {
	if statusStr == string(status.Down) {
		return "down, lost connection"
	}
	if !wantsVote {
		return ""
	}
	if hasVote {
		return "ha-enabled"
	}
	return "ha-pending"
}<|MERGE_RESOLUTION|>--- conflicted
+++ resolved
@@ -139,24 +139,6 @@
 			one.AgentVersion = c.agentVersion(client, ctx)
 		}
 
-<<<<<<< HEAD
-		var details ShowControllerDetails
-		mongoVersion, err := client.MongoVersion()
-		if err != nil {
-			details.Errors = append(details.Errors, err.Error())
-			continue
-		}
-
-		allModels, err := client.AllModels()
-		if err != nil {
-			details.Errors = append(details.Errors, err.Error())
-			continue
-		}
-		// Update client store.
-		if err := c.SetControllerModels(c.store, controllerName, allModels); err != nil {
-			details.Errors = append(details.Errors, err.Error())
-			continue
-=======
 		var (
 			details   ShowControllerDetails
 			allModels []base.UserModel
@@ -184,7 +166,6 @@
 				details.Errors = append(details.Errors, err.Error())
 				continue
 			}
->>>>>>> 789b3e3f
 		}
 
 		modelTags := make([]names.ModelTag, len(allModels))
@@ -201,6 +182,11 @@
 			continue
 		}
 
+		mongoVersion, err := client.MongoVersion()
+		if err != nil {
+			details.Errors = append(details.Errors, err.Error())
+			continue
+		}
 		c.convertControllerForShow(&details, controllerName, one, access, allModels, modelStatusResults, mongoVersion)
 		controllers[controllerName] = details
 		machineCount := 0
