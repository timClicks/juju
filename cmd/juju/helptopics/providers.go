--- conflicted
+++ resolved
@@ -258,15 +258,9 @@
     #
     # agent-stream: "released"
 
-<<<<<<< HEAD
 This is the models.yaml configuration file needed to run on Windows Azure.
-You will need to set the management-subscription-id, management-certificate-
-path, and storage-account-name.
-=======
-This is the environments.yaml configuration file needed to run on Windows Azure.
 You will need to set application-id, application-password, subscription-id,
 and tenant-id.
->>>>>>> 2d43be7f
 
 Note: Other than location, the defaults are recommended, but can be updated to
 your preference.
