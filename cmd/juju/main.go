--- conflicted
+++ resolved
@@ -207,19 +207,13 @@
 	r.Register(wrapEnvCommand(&block.UnblockCommand{}))
 
 	// Manage storage
-<<<<<<< HEAD
-	if featureflag.Enabled(feature.Storage) {
-		r.Register(storage.NewSuperCommand())
-	}
+	r.Register(storage.NewSuperCommand())
 
 	// Manage spaces
 	r.Register(space.NewSuperCommand())
 
 	// Manage subnets
 	r.Register(subnet.NewSuperCommand())
-=======
-	r.Register(storage.NewSuperCommand())
->>>>>>> 243a7159
 }
 
 // envCmdWrapper is a struct that wraps an environment command and lets us handle
