--- conflicted
+++ resolved
@@ -52,11 +52,8 @@
 	c.out.AddFlags(f, "yaml", map[string]cmd.Formatter{
 		"yaml":    cmd.FormatYaml,
 		"json":    cmd.FormatJson,
-<<<<<<< HEAD
+		"oneline": FormatOneline,
 		"summary": FormatSummary,
-=======
-		"oneline": FormatOneline,
->>>>>>> ae6e4a80
 	})
 }
 
