--- conflicted
+++ resolved
@@ -233,18 +233,6 @@
 	}
 
 	params := mongo.EnsureServerParams{
-<<<<<<< HEAD
-		APIPort:    si.APIPort,
-		StatePort:  si.StatePort,
-		Cert:       si.Cert,
-		PrivateKey: si.PrivateKey,
-		// this will be passed as the KeyFile argument to MongoDB
-		SharedSecret:   si.SharedSecret,
-		SystemIdentity: si.SystemIdentity,
-		DataDir:        agentConfig.DataDir(),
-		Namespace:      agentConfig.Value(agent.Namespace),
-		OplogSize:      oplogSize,
-=======
 		APIPort:        si.APIPort,
 		StatePort:      si.StatePort,
 		Cert:           si.Cert,
@@ -255,7 +243,6 @@
 		DataDir:   agentConfig.DataDir(),
 		Namespace: agentConfig.Value(agent.Namespace),
 		OplogSize: oplogSize,
->>>>>>> 6654869c
 	}
 	return params, nil
 }
