package main

import (
	"encoding/base64"
	"fmt"
	"launchpad.net/gnuflag"
	"launchpad.net/goyaml"
	"launchpad.net/juju-core/cmd"
	"launchpad.net/juju-core/constraints"
	"launchpad.net/juju-core/environs"
	"launchpad.net/juju-core/environs/config"
	"launchpad.net/juju-core/state"
	"launchpad.net/juju-core/version"
)

type BootstrapCommand struct {
	cmd.CommandBase
	Conf        AgentConf
	EnvConfig   map[string]interface{}
	Constraints constraints.Value
}

// Info returns a decription of the command.
func (c *BootstrapCommand) Info() *cmd.Info {
	return &cmd.Info{
		Name:    "bootstrap-state",
		Purpose: "initialize juju state",
	}
}

func (c *BootstrapCommand) SetFlags(f *gnuflag.FlagSet) {
	c.Conf.addFlags(f)
	yamlBase64Var(f, &c.EnvConfig, "env-config", "", "initial environment configuration (yaml, base64 encoded)")
	f.Var(constraints.ConstraintsValue{&c.Constraints}, "constraints", "initial environment constraints (space-separated strings)")
}

// Init initializes the command for running.
func (c *BootstrapCommand) Init(args []string) error {
	if len(c.EnvConfig) == 0 {
		return requiredError("env-config")
	}
	return c.Conf.checkArgs(args)
}

// Run initializes state for an environment.
func (c *BootstrapCommand) Run(_ *cmd.Context) error {
	if err := c.Conf.read("bootstrap"); err != nil {
		return err
	}
	cfg, err := config.New(c.EnvConfig)
	if err != nil {
		return err
	}
	provider, err := environs.Provider(cfg.Type())
	if err != nil {
		return err
	}
	instanceId, err := provider.InstanceId()
	if err != nil {
		return err
	}

	// There is no entity that's created at init time.
<<<<<<< HEAD
	c.Conf.StateInfo.EntityName = ""
	st, err := state.Initialize(c.Conf.StateInfo, cfg, state.DefaultDialOpts())
=======
	c.Conf.StateInfo.Tag = ""
	st, err := state.Initialize(c.Conf.StateInfo, cfg, state.DefaultDialTimeout)
>>>>>>> ca792966
	if err != nil {
		return err
	}
	defer st.Close()

	if err := st.SetEnvironConstraints(c.Constraints); err != nil {
		return err
	}
	// TODO: we need to be able to customize machine jobs, not just hardcode these.
	m, err := st.InjectMachine(
		version.Current.Series, instanceId,
		state.JobManageEnviron, state.JobServeAPI,
	)
	if err != nil {
		return err
	}

	// Set up initial authentication.
	if _, err := st.AddUser("admin", c.Conf.OldPassword); err != nil {
		return err
	}
	if err := m.SetMongoPassword(c.Conf.OldPassword); err != nil {
		return err
	}
	if err := st.SetAdminMongoPassword(c.Conf.OldPassword); err != nil {
		return err
	}
	return nil
}

// yamlBase64Value implements gnuflag.Value on a map[string]interface{}.
type yamlBase64Value map[string]interface{}

// Set decodes the base64 value into yaml then expands that into a map.
func (v *yamlBase64Value) Set(value string) error {
	decoded, err := base64.StdEncoding.DecodeString(value)
	if err != nil {
		return err
	}
	return goyaml.Unmarshal(decoded, v)
}

func (v *yamlBase64Value) String() string {
	return fmt.Sprintf("%v", *v)
}

// yamlBase64Var sets up a gnuflag flag analogous to the FlagSet.*Var methods.
func yamlBase64Var(fs *gnuflag.FlagSet, target *map[string]interface{}, name string, value string, usage string) {
	fs.Var((*yamlBase64Value)(target), name, usage)
}<|MERGE_RESOLUTION|>--- conflicted
+++ resolved
@@ -61,13 +61,8 @@
 	}
 
 	// There is no entity that's created at init time.
-<<<<<<< HEAD
-	c.Conf.StateInfo.EntityName = ""
+	c.Conf.StateInfo.Tag = ""
 	st, err := state.Initialize(c.Conf.StateInfo, cfg, state.DefaultDialOpts())
-=======
-	c.Conf.StateInfo.Tag = ""
-	st, err := state.Initialize(c.Conf.StateInfo, cfg, state.DefaultDialTimeout)
->>>>>>> ca792966
 	if err != nil {
 		return err
 	}
