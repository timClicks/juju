// Copyright 2013 Canonical Ltd.
// Licensed under the AGPLv3, see LICENCE file for details.

package main

import (
	"fmt"
	"os"
	"path/filepath"
	"strings"

	"github.com/juju/cmd"
	"github.com/juju/utils"
	"launchpad.net/gnuflag"

	"github.com/juju/juju/cmd/modelcmd"
	"github.com/juju/juju/environs"
	"github.com/juju/juju/environs/config"
	"github.com/juju/juju/environs/imagemetadata"
	"github.com/juju/juju/environs/simplestreams"
)

func newValidateImageMetadataCommand() cmd.Command {
	return modelcmd.Wrap(&validateImageMetadataCommand{})
}

// validateImageMetadataCommand
type validateImageMetadataCommand struct {
	imageMetadataCommandBase
	out          cmd.Output
	providerType string
	metadataDir  string
	series       string
	region       string
	endpoint     string
	stream       string
}

var validateImagesMetadataDoc = `
validate-images loads simplestreams metadata and validates the contents by
looking for images belonging to the specified cloud.

The cloud specification comes from the current Juju model, as specified in
the usual way from either the -m option, or JUJU_MODEL. Series, Region, and
Endpoint are the key attributes.

The key model attributes may be overridden using command arguments, so
that the validation may be peformed on arbitary metadata.

Examples:

 - validate using the current model settings but with series raring

  juju metadata validate-images -s raring

 - validate using the current model settings but with series raring and
 using metadata from local directory (the directory is expected to have an
 "images" subdirectory containing the metadata, and corresponds to the parameter
 passed to the image metadata generatation command).

  juju metadata validate-images -s raring -d <some directory>

A key use case is to validate newly generated metadata prior to deployment to
production. In this case, the metadata is placed in a local directory, a cloud
provider type is specified (ec2, openstack etc), and the validation is performed
for each supported region and series.

Example bash snippet:

#!/bin/bash

juju metadata validate-images -p ec2 -r us-east-1 -s precise -d <some directory>
RETVAL=$?
[ $RETVAL -eq 0 ] && echo Success
[ $RETVAL -ne 0 ] && echo Failure
`

func (c *validateImageMetadataCommand) Info() *cmd.Info {
	return &cmd.Info{
		Name:    "validate-images",
		Purpose: "validate image metadata and ensure image(s) exist for a model",
		Doc:     validateImagesMetadataDoc,
	}
}

func (c *validateImageMetadataCommand) SetFlags(f *gnuflag.FlagSet) {
	c.out.AddFlags(f, "smart", cmd.DefaultFormatters)
	f.StringVar(&c.providerType, "p", "", "the provider type eg ec2, openstack")
	f.StringVar(&c.metadataDir, "d", "", "directory where metadata files are found")
	f.StringVar(&c.series, "s", "", "the series for which to validate (overrides env config series)")
	f.StringVar(&c.region, "r", "", "the region for which to validate (overrides env config region)")
	f.StringVar(&c.endpoint, "u", "", "the cloud endpoint URL for which to validate (overrides env config endpoint)")
	f.StringVar(&c.stream, "stream", "", "the images stream (defaults to released)")
}

func (c *validateImageMetadataCommand) Init(args []string) error {
	if c.providerType != "" {
		if c.series == "" {
			return fmt.Errorf("series required if provider type is specified")
		}
		if c.region == "" {
			return fmt.Errorf("region required if provider type is specified")
		}
		if c.metadataDir == "" {
			return fmt.Errorf("metadata directory required if provider type is specified")
		}
	}
	return cmd.CheckEmpty(args)
}

var _ environs.ConfigGetter = (*overrideEnvStream)(nil)

// overrideEnvStream implements environs.ConfigGetter and
// ensures that the environs.Config returned by Config()
// has the specified stream.
type overrideEnvStream struct {
	environs.Environ
	stream string
}

func (oes *overrideEnvStream) Config() *config.Config {
	cfg := oes.Environ.Config()
	// If no stream specified, just use default from environ.
	if oes.stream == "" {
		return cfg
	}
	newCfg, err := cfg.Apply(map[string]interface{}{"image-stream": oes.stream})
	if err != nil {
		// This should never happen.
		panic(fmt.Errorf("unexpected error making override config: %v", err))
	}
	return newCfg
}

func (c *validateImageMetadataCommand) Run(context *cmd.Context) error {
	params, err := c.createLookupParams(context)
	if err != nil {
		return err
	}

	image_ids, resolveInfo, err := imagemetadata.ValidateImageMetadata(params)
	if err != nil {
		if resolveInfo != nil {
			metadata := map[string]interface{}{
				"Resolve Metadata": *resolveInfo,
			}
			if metadataYaml, yamlErr := cmd.FormatYaml(metadata); yamlErr == nil {
				err = fmt.Errorf("%v\n%v", err, string(metadataYaml))
			}
		}
		return err
	}
	if len(image_ids) > 0 {
		metadata := map[string]interface{}{
			"ImageIds":         image_ids,
			"Region":           params.Region,
			"Resolve Metadata": *resolveInfo,
		}
		c.out.Write(context, metadata)
	} else {
		var sources []string
		for _, s := range params.Sources {
			url, err := s.URL("")
			if err == nil {
				sources = append(sources, fmt.Sprintf("- %s (%s)", s.Description(), url))
			}
		}
		return fmt.Errorf(
			"no matching image ids for region %s using sources:\n%s",
			params.Region, strings.Join(sources, "\n"))
	}
	return nil
}

func (c *validateImageMetadataCommand) createLookupParams(context *cmd.Context) (*simplestreams.MetadataLookupParams, error) {
	params := &simplestreams.MetadataLookupParams{Stream: c.stream}

	if c.providerType == "" {
<<<<<<< HEAD
		environ, err := c.prepare(context)
=======
		store, err := configstore.Default()
		if err != nil {
			return nil, err
		}
		environ, err := c.prepare(context, store)
>>>>>>> bb691938
		if err != nil {
			return nil, err
		}
		mdLookup, ok := environ.(simplestreams.MetadataValidator)
		if !ok {
			return nil, fmt.Errorf("%s provider does not support image metadata validation", environ.Config().Type())
		}
		params, err = mdLookup.MetadataLookupParams(c.region)
		if err != nil {
			return nil, err
		}
		oes := &overrideEnvStream{environ, c.stream}
		params.Sources, err = environs.ImageMetadataSources(oes)
		if err != nil {
			return nil, err
		}
	} else {
		prov, err := environs.Provider(c.providerType)
		if err != nil {
			return nil, err
		}
		mdLookup, ok := prov.(simplestreams.MetadataValidator)
		if !ok {
			return nil, fmt.Errorf("%s provider does not support image metadata validation", c.providerType)
		}
		params, err = mdLookup.MetadataLookupParams(c.region)
		if err != nil {
			return nil, err
		}
	}

	if c.series != "" {
		params.Series = c.series
	}
	if c.region != "" {
		params.Region = c.region
	}
	if c.endpoint != "" {
		params.Endpoint = c.endpoint
	}
	if c.metadataDir != "" {
		dir := filepath.Join(c.metadataDir, "images")
		if _, err := os.Stat(dir); err != nil {
			return nil, err
		}
		params.Sources = imagesDataSources(dir)
	}
	return params, nil
}

var imagesDataSources = func(urls ...string) []simplestreams.DataSource {
	dataSources := make([]simplestreams.DataSource, len(urls))
	publicKey, _ := simplestreams.UserPublicSigningKey()
	for i, url := range urls {
		dataSources[i] = simplestreams.NewURLSignedDataSource(
			"local metadata directory", "file://"+url, publicKey, utils.VerifySSLHostnames, simplestreams.CUSTOM_CLOUD_DATA, false)
	}
	return dataSources
}<|MERGE_RESOLUTION|>--- conflicted
+++ resolved
@@ -176,15 +176,7 @@
 	params := &simplestreams.MetadataLookupParams{Stream: c.stream}
 
 	if c.providerType == "" {
-<<<<<<< HEAD
 		environ, err := c.prepare(context)
-=======
-		store, err := configstore.Default()
-		if err != nil {
-			return nil, err
-		}
-		environ, err := c.prepare(context, store)
->>>>>>> bb691938
 		if err != nil {
 			return nil, err
 		}
