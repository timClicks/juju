--- conflicted
+++ resolved
@@ -3,44 +3,9 @@
 import (
 	. "launchpad.net/gocheck"
 	"launchpad.net/juju/go/cmd"
+	"launchpad.net/juju/go/log"
 )
 
-<<<<<<< HEAD
-=======
-func Test(t *testing.T) { TestingT(t) }
-
-type TestCommand struct {
-	Name  string
-	Value string
-}
-
-func (c *TestCommand) Info() *cmd.Info {
-	return &cmd.Info{c.Name, "<something>", c.Name + " the juju", c.Name + " doc"}
-}
-
-func (c *TestCommand) Init(f *gnuflag.FlagSet, args []string) error {
-	f.StringVar(&c.Value, "value", "", "doc")
-	if err := f.Parse(true, args); err != nil {
-		return err
-	}
-	return cmd.CheckEmpty(f.Args())
-}
-
-func (c *TestCommand) Run(ctx *cmd.Context) error {
-	log.Debugf(c.Value)
-	return nil
-}
-
-func initCmd(c cmd.Command, args []string) error {
-	return c.Init(gnuflag.NewFlagSet("", gnuflag.ContinueOnError), args)
-}
-
-func initEmpty(args []string) (*cmd.SuperCommand, error) {
-	jc := &cmd.SuperCommand{Name: "jujutest"}
-	return jc, initCmd(jc, args)
-}
-
->>>>>>> 07f7bea7
 func initDefenestrate(args []string) (*cmd.SuperCommand, *TestCommand, error) {
 	jc := &cmd.SuperCommand{Name: "jujutest"}
 	tc := &TestCommand{Name: "defenestrate"}
@@ -53,7 +18,7 @@
 var _ = Suite(&SuperCommandSuite{})
 
 func (s *SuperCommandSuite) TestDispatch(c *C) {
-	jc := cmd.NewSuperCommand("jujutest", "", "")
+	jc := &cmd.SuperCommand{Name: "jujutest"}
 	err := jc.Init(dummyFlagSet(), []string{})
 	c.Assert(err, ErrorMatches, `no command specified`)
 	info := jc.Info()
@@ -84,27 +49,18 @@
 	c.Assert(err, ErrorMatches, `unrecognised args: \[gibberish\]`)
 }
 
-<<<<<<< HEAD
 func (s *SuperCommandSuite) TestRegister(c *C) {
-	jc := cmd.NewSuperCommand("jujutest", "", "")
+	jc := &cmd.SuperCommand{Name: "jujutest"}
 	jc.Register(&TestCommand{Name: "flip"})
 	jc.Register(&TestCommand{Name: "flap"})
 	badCall := func() { jc.Register(&TestCommand{Name: "flap"}) }
 	c.Assert(badCall, PanicMatches, "command already registered: flap")
 }
-=======
-func (s *CommandSuite) TestSubcommands(c *C) {
+
+func (s *SuperCommandSuite) TestInfo(c *C) {
 	jc := &cmd.SuperCommand{
 		Name: "jujutest", Purpose: "to be purposeful", Doc: "doc\nblah\ndoc",
 	}
-	jc.Register(&TestCommand{Name: "flip"})
-	jc.Register(&TestCommand{Name: "flapbabble"})
-	badCall := func() { jc.Register(&TestCommand{Name: "flip"}) }
-	c.Assert(badCall, PanicMatches, "command already registered: flip")
->>>>>>> 07f7bea7
-
-func (s *SuperCommandSuite) TestInfo(c *C) {
-	jc := cmd.NewSuperCommand("jujutest", "to be purposeful", "doc\nblah\ndoc")
 	info := jc.Info()
 	c.Assert(info.Name, Equals, "jujutest")
 	c.Assert(info.Purpose, Equals, "to be purposeful")
@@ -113,44 +69,34 @@
 doc`)
 
 	jc.Register(&TestCommand{Name: "flip"})
-	jc.Register(&TestCommand{Name: "flap"})
+	jc.Register(&TestCommand{Name: "flapbabble"})
 	info = jc.Info()
 	c.Assert(info.Doc, Equals, `doc
 blah
 doc
 
 commands:
-<<<<<<< HEAD
-    flap         flap the juju
-    flip         flip the juju`)
+    flapbabble - flapbabble the juju
+    flip       - flip the juju`)
 
 	jc.Doc = ""
 	info = jc.Info()
 	c.Assert(info.Doc, Equals, `commands:
-    flap         flap the juju
-    flip         flip the juju`)
-}
-
-func (s *SuperCommandSuite) TestLoggingSuperCommand(c *C) {
-	defer saveLog()()
-	jc := cmd.NewLoggingSuperCommand("jujutest", "", "")
-=======
     flapbabble - flapbabble the juju
     flip       - flip the juju`)
 }
 
-func (s *CommandSuite) TestLogging(c *C) {
+func (s *SuperCommandSuite) TestLogging(c *C) {
 	target, debug := log.Target, log.Debug
 	defer func() {
 		log.Target, log.Debug = target, debug
 	}()
 	jc := &cmd.SuperCommand{Name: "jujutest", Log: &cmd.Log{}}
->>>>>>> 07f7bea7
 	jc.Register(&TestCommand{Name: "blah"})
 	ctx := dummyContext(c)
 	code := cmd.Main(jc, ctx, []string{"blah", "--option", "error", "--debug"})
 	c.Assert(code, Equals, 1)
 	c.Assert(str(ctx.Stderr), Matches, `.* JUJU:DEBUG jujutest blah command failed: BAM!
-ERROR: BAM!
+error: BAM!
 `)
 }