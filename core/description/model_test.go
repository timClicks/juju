// Copyright 2015 Canonical Ltd.
// Licensed under the AGPLv3, see LICENCE file for details.

package description

import (
	"fmt"
	"time"

	"github.com/juju/errors"
	"github.com/juju/names"
	jc "github.com/juju/testing/checkers"
	"github.com/juju/version"
	gc "gopkg.in/check.v1"
	"gopkg.in/yaml.v2"

	"github.com/juju/juju/testing"
)

type ModelSerializationSuite struct {
	testing.BaseSuite
}

var _ = gc.Suite(&ModelSerializationSuite{})

func (*ModelSerializationSuite) TestNil(c *gc.C) {
	_, err := importModel(nil)
	c.Check(err, gc.ErrorMatches, "version: expected int, got nothing")
}

func (*ModelSerializationSuite) TestMissingVersion(c *gc.C) {
	_, err := importModel(map[string]interface{}{})
	c.Check(err, gc.ErrorMatches, "version: expected int, got nothing")
}

func (*ModelSerializationSuite) TestNonIntVersion(c *gc.C) {
	_, err := importModel(map[string]interface{}{
		"version": "hello",
	})
	c.Check(err.Error(), gc.Equals, `version: expected int, got string("hello")`)
}

func (*ModelSerializationSuite) TestUnknownVersion(c *gc.C) {
	_, err := importModel(map[string]interface{}{
		"version": 42,
	})
	c.Check(err.Error(), gc.Equals, `version 42 not valid`)
}

func (*ModelSerializationSuite) TestUpdateConfig(c *gc.C) {
	model := NewModel(ModelArgs{Config: map[string]interface{}{
		"name": "awesome",
		"uuid": "some-uuid",
	}})
	model.UpdateConfig(map[string]interface{}{
		"name": "something else",
		"key":  "value",
	})
	c.Assert(model.Config(), jc.DeepEquals, map[string]interface{}{
		"name": "something else",
		"uuid": "some-uuid",
		"key":  "value",
	})
}

func (s *ModelSerializationSuite) exportImport(c *gc.C, initial Model) Model {
	bytes, err := Serialize(initial)
	c.Assert(err, jc.ErrorIsNil)
	model, err := Deserialize(bytes)
	c.Assert(err, jc.ErrorIsNil)
	return model
}

func (s *ModelSerializationSuite) TestParsingYAML(c *gc.C) {
	args := ModelArgs{
		Owner: names.NewUserTag("magic"),
		Config: map[string]interface{}{
			"name": "awesome",
			"uuid": "some-uuid",
		},
		LatestToolsVersion: version.MustParse("2.0.1"),
		Blocks: map[string]string{
			"all-changes": "locked down",
		},
	}
	initial := NewModel(args)
	adminUser := names.NewUserTag("admin@local")
	initial.AddUser(UserArgs{
		Name:        adminUser,
		CreatedBy:   adminUser,
		DateCreated: time.Date(2015, 10, 9, 12, 34, 56, 0, time.UTC),
	})
	addMinimalMachine(initial, "0")
	addMinimalService(initial)
	model := s.exportImport(c, initial)

	c.Assert(model.Owner(), gc.Equals, args.Owner)
	c.Assert(model.Tag().Id(), gc.Equals, "some-uuid")
	c.Assert(model.Config(), jc.DeepEquals, args.Config)
	c.Assert(model.LatestToolsVersion(), gc.Equals, args.LatestToolsVersion)
	c.Assert(model.Blocks(), jc.DeepEquals, args.Blocks)
	users := model.Users()
	c.Assert(users, gc.HasLen, 1)
	c.Assert(users[0].Name(), gc.Equals, adminUser)
	machines := model.Machines()
	c.Assert(machines, gc.HasLen, 1)
	c.Assert(machines[0].Id(), gc.Equals, "0")
	services := model.Services()
	c.Assert(services, gc.HasLen, 1)
	c.Assert(services[0].Name(), gc.Equals, "ubuntu")
}

func (s *ModelSerializationSuite) TestParsingOptionals(c *gc.C) {
	args := ModelArgs{
		Owner: names.NewUserTag("magic"),
		Config: map[string]interface{}{
			"name": "awesome",
			"uuid": "some-uuid",
		},
	}
	initial := NewModel(args)
	model := s.exportImport(c, initial)
	c.Assert(model.LatestToolsVersion(), gc.Equals, version.Zero)
}

func (s *ModelSerializationSuite) TestAnnotations(c *gc.C) {
	initial := NewModel(ModelArgs{Owner: names.NewUserTag("owner")})
	annotations := map[string]string{
		"string":  "value",
		"another": "one",
	}
	initial.SetAnnotations(annotations)

	bytes, err := yaml.Marshal(initial)
	c.Assert(err, jc.ErrorIsNil)

	model, err := Deserialize(bytes)
	c.Assert(err, jc.ErrorIsNil)
	c.Assert(model.Annotations(), jc.DeepEquals, annotations)
}

func (s *ModelSerializationSuite) TestSequences(c *gc.C) {
	initial := NewModel(ModelArgs{Owner: names.NewUserTag("owner")})
	initial.SetSequence("machine", 4)
	initial.SetSequence("service-foo", 3)
	initial.SetSequence("service-bar", 1)
	bytes, err := yaml.Marshal(initial)
	c.Assert(err, jc.ErrorIsNil)

	model, err := Deserialize(bytes)
	c.Assert(err, jc.ErrorIsNil)

	c.Assert(model.Sequences(), jc.DeepEquals, map[string]int{
		"machine":     4,
		"service-foo": 3,
		"service-bar": 1,
	})
}

func (s *ModelSerializationSuite) TestConstraints(c *gc.C) {
	initial := NewModel(ModelArgs{Owner: names.NewUserTag("owner")})
	args := ConstraintsArgs{
		Architecture: "amd64",
		Memory:       8 * gig,
	}
	initial.SetConstraints(args)

	bytes, err := yaml.Marshal(initial)
	c.Assert(err, jc.ErrorIsNil)

	model, err := Deserialize(bytes)
	c.Assert(err, jc.ErrorIsNil)
	c.Assert(model.Constraints(), jc.DeepEquals, newConstraints(args))
}

func (*ModelSerializationSuite) TestModelValidation(c *gc.C) {
	model := NewModel(ModelArgs{})
	err := model.Validate()
	c.Assert(err, gc.ErrorMatches, "missing model owner not valid")
	c.Assert(err, jc.Satisfies, errors.IsNotValid)
}

func (*ModelSerializationSuite) TestModelValidationChecksMachines(c *gc.C) {
	model := NewModel(ModelArgs{Owner: names.NewUserTag("owner")})
	model.AddMachine(MachineArgs{})
	err := model.Validate()
	c.Assert(err, gc.ErrorMatches, "machine missing id not valid")
	c.Assert(err, jc.Satisfies, errors.IsNotValid)
}

func (s *ModelSerializationSuite) addMachineToModel(model Model, id string) Machine {
	machine := model.AddMachine(MachineArgs{Id: names.NewMachineTag(id)})
	machine.SetInstance(CloudInstanceArgs{InstanceId: "magic"})
	machine.SetTools(minimalAgentToolsArgs())
	machine.SetStatus(minimalStatusArgs())
	return machine
}

func (s *ModelSerializationSuite) TestModelValidationChecksMachinesGood(c *gc.C) {
	model := NewModel(ModelArgs{Owner: names.NewUserTag("owner")})
	s.addMachineToModel(model, "0")
	err := model.Validate()
	c.Assert(err, jc.ErrorIsNil)
}

func (s *ModelSerializationSuite) TestModelValidationChecksOpenPortsUnits(c *gc.C) {
	model := NewModel(ModelArgs{Owner: names.NewUserTag("owner")})
	machine := s.addMachineToModel(model, "0")
	machine.AddOpenedPorts(OpenedPortsArgs{
		OpenedPorts: []PortRangeArgs{
			{
				UnitName: "missing/0",
				FromPort: 8080,
				ToPort:   8080,
				Protocol: "tcp",
			},
		},
	})
	err := model.Validate()
	c.Assert(err.Error(), gc.Equals, "unknown unit names in open ports: [missing/0]")
}

func (*ModelSerializationSuite) TestModelValidationChecksServices(c *gc.C) {
	model := NewModel(ModelArgs{Owner: names.NewUserTag("owner")})
	model.AddService(ServiceArgs{})
	err := model.Validate()
	c.Assert(err, gc.ErrorMatches, "service missing name not valid")
	c.Assert(err, jc.Satisfies, errors.IsNotValid)
}

func (s *ModelSerializationSuite) addServiceToModel(model Model, name string, numUnits int) Service {
	service := model.AddService(ServiceArgs{
		Tag:                names.NewServiceTag(name),
		Settings:           map[string]interface{}{},
		LeadershipSettings: map[string]interface{}{},
	})
	service.SetStatus(minimalStatusArgs())
	for i := 0; i < numUnits; i++ {
		// The index i is used as both the machine id and the unit id.
		// A happy coincidence.
		machine := s.addMachineToModel(model, fmt.Sprint(i))
		unit := service.AddUnit(UnitArgs{
			Tag:     names.NewUnitTag(fmt.Sprintf("%s/%d", name, i)),
			Machine: machine.Tag(),
		})
		unit.SetTools(minimalAgentToolsArgs())
		unit.SetAgentStatus(minimalStatusArgs())
		unit.SetWorkloadStatus(minimalStatusArgs())
	}

	return service
}

func (s *ModelSerializationSuite) wordpressModel() (Model, Endpoint, Endpoint) {
	model := NewModel(ModelArgs{
		Owner: names.NewUserTag("owner"),
		Config: map[string]interface{}{
			"uuid": "some-uuid",
		}})
	s.addServiceToModel(model, "wordpress", 2)
	s.addServiceToModel(model, "mysql", 1)

	// Add a relation between wordpress and mysql.
	rel := model.AddRelation(RelationArgs{
		Id:  42,
		Key: "special key",
	})
	wordpressEndpoint := rel.AddEndpoint(EndpointArgs{
		ServiceName: "wordpress",
		Name:        "db",
		// Ignoring other aspects of endpoints.
	})
	mysqlEndpoint := rel.AddEndpoint(EndpointArgs{
		ServiceName: "mysql",
		Name:        "mysql",
		// Ignoring other aspects of endpoints.
	})
	return model, wordpressEndpoint, mysqlEndpoint
}

func (s *ModelSerializationSuite) wordpressModelWithSettings() Model {
	model, wordpressEndpoint, mysqlEndpoint := s.wordpressModel()

	wordpressEndpoint.SetUnitSettings("wordpress/0", map[string]interface{}{
		"key": "value",
	})
	wordpressEndpoint.SetUnitSettings("wordpress/1", map[string]interface{}{
		"key": "value",
	})
	mysqlEndpoint.SetUnitSettings("mysql/0", map[string]interface{}{
		"key": "value",
	})
	return model
}

func (s *ModelSerializationSuite) TestModelValidationChecksRelationsMissingSettings(c *gc.C) {
	model, _, _ := s.wordpressModel()
	err := model.Validate()
	c.Assert(err, gc.ErrorMatches, "missing relation settings for units \\[wordpress/0 wordpress/1\\] in relation 42")
}

func (s *ModelSerializationSuite) TestModelValidationChecksRelationsMissingSettings2(c *gc.C) {
	model, wordpressEndpoint, _ := s.wordpressModel()

	wordpressEndpoint.SetUnitSettings("wordpress/0", map[string]interface{}{
		"key": "value",
	})
	wordpressEndpoint.SetUnitSettings("wordpress/1", map[string]interface{}{
		"key": "value",
	})
	err := model.Validate()
	c.Assert(err, gc.ErrorMatches, "missing relation settings for units \\[mysql/0\\] in relation 42")
}

func (s *ModelSerializationSuite) TestModelValidationChecksRelations(c *gc.C) {
	model := s.wordpressModelWithSettings()
	err := model.Validate()
	c.Assert(err, jc.ErrorIsNil)
}

func (s *ModelSerializationSuite) TestModelSerializationWithRelations(c *gc.C) {
	initial := s.wordpressModelWithSettings()
	bytes, err := yaml.Marshal(initial)
	c.Assert(err, jc.ErrorIsNil)
	model, err := Deserialize(bytes)
	c.Assert(err, jc.ErrorIsNil)
	c.Assert(model, jc.DeepEquals, initial)
}

func (s *ModelSerializationSuite) TestSpaces(c *gc.C) {
	initial := NewModel(ModelArgs{Owner: names.NewUserTag("owner")})
	space := initial.AddSpace(SpaceArgs{Name: "special"})
	c.Assert(space.Name(), gc.Equals, "special")
	spaces := initial.Spaces()
	c.Assert(spaces, gc.HasLen, 1)
	c.Assert(spaces[0], gc.Equals, space)

	bytes, err := yaml.Marshal(initial)
	c.Assert(err, jc.ErrorIsNil)

	model, err := Deserialize(bytes)
	c.Assert(err, jc.ErrorIsNil)
	c.Assert(model.Spaces(), jc.DeepEquals, spaces)
}

<<<<<<< HEAD
func (s *ModelSerializationSuite) TestSubnets(c *gc.C) {
	initial := NewModel(ModelArgs{Owner: names.NewUserTag("owner")})
	subnet := initial.AddSubnet(SubnetArgs{CIDR: "10.0.0.0/24"})
	c.Assert(subnet.CIDR(), gc.Equals, "10.0.0.0/24")
	subnets := initial.Subnets()
	c.Assert(subnets, gc.HasLen, 1)
	c.Assert(subnets[0], jc.DeepEquals, subnet)
=======
func (s *ModelSerializationSuite) TestIPAddress(c *gc.C) {
	initial := NewModel(ModelArgs{Owner: names.NewUserTag("owner")})
	addr := initial.AddIPAddress(IPAddressArgs{Value: "10.0.0.4"})
	c.Assert(addr.Value(), gc.Equals, "10.0.0.4")
	addresses := initial.IPAddresses()
	c.Assert(addresses, gc.HasLen, 1)
	c.Assert(addresses[0], jc.DeepEquals, addr)
>>>>>>> da9b4a86

	bytes, err := yaml.Marshal(initial)
	c.Assert(err, jc.ErrorIsNil)

	model, err := Deserialize(bytes)
	c.Assert(err, jc.ErrorIsNil)
<<<<<<< HEAD
	c.Assert(model.Subnets(), jc.DeepEquals, subnets)
=======
	c.Assert(model.IPAddresses(), jc.DeepEquals, addresses)
>>>>>>> da9b4a86
}<|MERGE_RESOLUTION|>--- conflicted
+++ resolved
@@ -343,7 +343,6 @@
 	c.Assert(model.Spaces(), jc.DeepEquals, spaces)
 }
 
-<<<<<<< HEAD
 func (s *ModelSerializationSuite) TestSubnets(c *gc.C) {
 	initial := NewModel(ModelArgs{Owner: names.NewUserTag("owner")})
 	subnet := initial.AddSubnet(SubnetArgs{CIDR: "10.0.0.0/24"})
@@ -351,7 +350,15 @@
 	subnets := initial.Subnets()
 	c.Assert(subnets, gc.HasLen, 1)
 	c.Assert(subnets[0], jc.DeepEquals, subnet)
-=======
+
+	bytes, err := yaml.Marshal(initial)
+	c.Assert(err, jc.ErrorIsNil)
+
+	model, err := Deserialize(bytes)
+	c.Assert(err, jc.ErrorIsNil)
+	c.Assert(model.Subnets(), jc.DeepEquals, subnets)
+}
+
 func (s *ModelSerializationSuite) TestIPAddress(c *gc.C) {
 	initial := NewModel(ModelArgs{Owner: names.NewUserTag("owner")})
 	addr := initial.AddIPAddress(IPAddressArgs{Value: "10.0.0.4"})
@@ -359,16 +366,11 @@
 	addresses := initial.IPAddresses()
 	c.Assert(addresses, gc.HasLen, 1)
 	c.Assert(addresses[0], jc.DeepEquals, addr)
->>>>>>> da9b4a86
-
-	bytes, err := yaml.Marshal(initial)
-	c.Assert(err, jc.ErrorIsNil)
-
-	model, err := Deserialize(bytes)
-	c.Assert(err, jc.ErrorIsNil)
-<<<<<<< HEAD
-	c.Assert(model.Subnets(), jc.DeepEquals, subnets)
-=======
+
+	bytes, err := yaml.Marshal(initial)
+	c.Assert(err, jc.ErrorIsNil)
+
+	model, err := Deserialize(bytes)
+	c.Assert(err, jc.ErrorIsNil)
 	c.Assert(model.IPAddresses(), jc.DeepEquals, addresses)
->>>>>>> da9b4a86
 }