// Copyright 2019 Canonical Ltd.
// Licensed under the AGPLv3, see LICENCE file for details.

package network

import (
	"fmt"
<<<<<<< HEAD
	"net"
	"strings"

	"github.com/juju/errors"
=======
	"regexp"
	"strings"

	"github.com/juju/collections/set"
>>>>>>> 4a55d428
)

const (
	// AlphaSpaceId is the ID of the alpha network space.
	// Application endpoints are bound to this space by default
	// if no explicit binding is specified.
	AlphaSpaceId = "0"

	// AlphaSpaceName is the name of the alpha network space.
	AlphaSpaceName = "alpha"
)

// ShowSpace represents space information output by the CLI client.
type ShowSpace struct {
	// Information about a given space.
	Space SpaceInfo `json:"space" yaml:"space"`
	// Application names which are bound to a given space.
	Applications []string `json:"applications" yaml:"applications"`
	// MachineCount is the number of machines connected to a given space.
	MachineCount int `json:"machine-count" yaml:"machine-count"`
}

// SpaceLookup describes methods for acquiring SpaceInfos
// to translate space IDs to space names and vice versa.
type SpaceLookup interface {
	AllSpaceInfos() (SpaceInfos, error)
}

// SpaceName is the name of a network space.
type SpaceName string

// SpaceInfo defines a network space.
type SpaceInfo struct {
	// ID is the unique identifier for the space.
	ID string

	// Name is the name of the space.
	// It is used by operators for identifying a space and should be unique.
	Name SpaceName

	// ProviderId is the provider's unique identifier for the space,
	// such as used by MAAS.
	ProviderId Id `json:"provider-id,omitempty" yaml:"provider-id,omitempty"`

	// Subnets are the subnets that have been grouped into this network space.
	Subnets []SubnetInfo
}

// SpaceInfos is a collection of spaces.
type SpaceInfos []SpaceInfo

// AllSpaceInfos satisfies the SpaceLookup interface.
// It is useful for passing to conversions where we already have the spaces
// materialised and don't need to pull them from the DB again.
func (s SpaceInfos) AllSpaceInfos() (SpaceInfos, error) {
	return s, nil
}

// String returns returns a quoted, comma-delimited names of the spaces in the
// collection, or <none> if the collection is empty.
func (s SpaceInfos) String() string {
	if len(s) == 0 {
		return "<none>"
	}
	names := make([]string, len(s))
	for i, v := range s {
		names[i] = fmt.Sprintf("%q", string(v.Name))
	}
	return strings.Join(names, ", ")
}

// Names returns a string slice with each of the space names in the collection.
func (s SpaceInfos) Names() []string {
	names := make([]string, len(s))
	for i, v := range s {
		names[i] = string(v.Name)
	}
	return names
}

// IDs returns a string slice with each of the space ids in the collection.
func (s SpaceInfos) IDs() []string {
	ids := make([]string, len(s))
	for i, v := range s {
		ids[i] = v.ID
	}
	return ids
}

// GetByID returns a reference to the space with the input ID
// if it exists in the collection. Otherwise nil is returned.
func (s SpaceInfos) GetByID(id string) *SpaceInfo {
	for _, space := range s {
		if space.ID == id {
			return &space
		}
	}
	return nil
}

// GetByName returns a reference to the space with the input name
// if it exists in the collection. Otherwise nil is returned.
func (s SpaceInfos) GetByName(name string) *SpaceInfo {
	for _, space := range s {
		if string(space.Name) == name {
			return &space
		}
	}
	return nil
}

<<<<<<< HEAD
// ContainsID returns true if the collection contains a
// space with the given ID.
func (s SpaceInfos) ContainsID(id string) bool {
	return s.GetByID(id) != nil
}

// ContainsName returns true if the collection contains a
// space with the given name.
func (s SpaceInfos) ContainsName(name string) bool {
	return s.GetByName(name) != nil
}

// Minus returns a new SpaceInfos representing all the
// values in the target that are not in the parameter. Value
// matching is done by ID.
func (s SpaceInfos) Minus(other SpaceInfos) SpaceInfos {
	result := make(SpaceInfos, 0)
	for _, value := range s {
		if !other.ContainsID(value.ID) {
			result = append(result, value)
		}
	}
	return result
}

func (s SpaceInfos) InferSpaceFromAddress(addr string) (*SpaceInfo, error) {
	var (
		ip    = net.ParseIP(addr)
		match *SpaceInfo
	)

nextSpace:
	for spIndex, space := range s {
		for _, subnet := range space.Subnets {
			ipNet, err := subnet.ParsedCIDRNetwork()
			if err != nil {
				// Subnets should always have a valid CIDR
				return nil, errors.Trace(err)
			}

			if ipNet.Contains(ip) {
				if match == nil {
					match = &s[spIndex]

					// We still need to check other spaces
					// in case we have multiple networks
					// with the same subnet CIDRs
					continue nextSpace
				}

				return nil, errors.Errorf("unable to infer space for address %q: address matches the same CIDR in multiple spaces", addr)
			}
		}
	}

	if match == nil {
		return nil, errors.NewNotFound(nil, fmt.Sprintf("unable to infer space for address %q", addr))
	}
	return match, nil
}

func (s SpaceInfos) InferSpaceFromCIDRAndSubnetID(cidr, providerSubnetID string) (*SpaceInfo, error) {
	for _, space := range s {
		for _, subnet := range space.Subnets {
			if subnet.CIDR == cidr && string(subnet.ProviderId) == providerSubnetID {
				return &space, nil
			}
		}
	}

	return nil, errors.NewNotFound(nil, fmt.Sprintf("unable to infer space for CIDR %q and provider subnet ID %q", cidr, providerSubnetID))
=======
var (
	invalidSpaceNameChars = regexp.MustCompile("[^0-9a-z-]")
	dashPrefix            = regexp.MustCompile("^-*")
	dashSuffix            = regexp.MustCompile("-*$")
	multipleDashes        = regexp.MustCompile("--+")
)

// ConvertSpaceName is used to massage provider-sourced (i.e. MAAS)
// space names so that they conform to Juju's space name rules.
func ConvertSpaceName(name string, existing set.Strings) string {
	// Lower case and replace spaces with dashes.
	name = strings.Replace(name, " ", "-", -1)
	name = strings.ToLower(name)

	// Remove any character not in the set "-", "a-z", "0-9".
	name = invalidSpaceNameChars.ReplaceAllString(name, "")

	// Remove any dashes at the beginning and end.
	name = dashPrefix.ReplaceAllString(name, "")
	name = dashSuffix.ReplaceAllString(name, "")

	// Replace multiple dashes with a single dash.
	name = multipleDashes.ReplaceAllString(name, "-")

	// If the name had only invalid characters, give it a new name.
	if name == "" {
		name = "empty"
	}

	// If this name is in use add a numerical suffix.
	if existing.Contains(name) {
		counter := 2
		for existing.Contains(name + fmt.Sprintf("-%d", counter)) {
			counter += 1
		}
		name = name + fmt.Sprintf("-%d", counter)
	}

	return name
>>>>>>> 4a55d428
}<|MERGE_RESOLUTION|>--- conflicted
+++ resolved
@@ -5,17 +5,12 @@
 
 import (
 	"fmt"
-<<<<<<< HEAD
 	"net"
-	"strings"
-
-	"github.com/juju/errors"
-=======
 	"regexp"
 	"strings"
 
 	"github.com/juju/collections/set"
->>>>>>> 4a55d428
+	"github.com/juju/errors"
 )
 
 const (
@@ -127,7 +122,6 @@
 	return nil
 }
 
-<<<<<<< HEAD
 // ContainsID returns true if the collection contains a
 // space with the given ID.
 func (s SpaceInfos) ContainsID(id string) bool {
@@ -199,7 +193,8 @@
 	}
 
 	return nil, errors.NewNotFound(nil, fmt.Sprintf("unable to infer space for CIDR %q and provider subnet ID %q", cidr, providerSubnetID))
-=======
+}
+
 var (
 	invalidSpaceNameChars = regexp.MustCompile("[^0-9a-z-]")
 	dashPrefix            = regexp.MustCompile("^-*")
@@ -239,5 +234,4 @@
 	}
 
 	return name
->>>>>>> 4a55d428
 }