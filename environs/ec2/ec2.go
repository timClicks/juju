package ec2

import (
	"fmt"
	"launchpad.net/goamz/ec2"
	"launchpad.net/goamz/s3"
	"launchpad.net/juju/go/environs"
	"launchpad.net/juju/go/state"
	"sync"
)

const zkPort = 2181
var zkPortSuffix = fmt.Sprintf(":%d", zkPort)

func init() {
	environs.RegisterProvider("ec2", environProvider{})
}

type environProvider struct{}

var _ environs.EnvironProvider = environProvider{}

type environ struct {
	name             string
	config           *providerConfig
	ec2              *ec2.EC2
	s3               *s3.S3
	checkBucket      sync.Once
	checkBucketError error
}

var _ environs.Environ = (*environ)(nil)

type instance struct {
	*ec2.Instance
}

func (inst *instance) String() string {
	return inst.Id()
}

var _ environs.Instance = (*instance)(nil)

func (inst *instance) Id() string {
	return inst.InstanceId
}

func (inst *instance) DNSName() string {
	return inst.Instance.DNSName
}

func (environProvider) Open(name string, config interface{}) (e environs.Environ, err error) {
	cfg := config.(*providerConfig)
	if Regions[cfg.region].EC2Endpoint == "" {
		return nil, fmt.Errorf("no ec2 endpoint found for region %q, opening %q", cfg.region, name)
	}
	return &environ{
		name:   name,
		config: cfg,
		ec2:    ec2.New(cfg.auth, Regions[cfg.region]),
		s3:     s3.New(cfg.auth, Regions[cfg.region]),
	}, nil
}

func (e *environ) Bootstrap() error {
	_, err := e.loadState()
	if err == nil {
		return fmt.Errorf("environment is already bootstrapped")
	}
	if s3err, _ := err.(*s3.Error); s3err != nil && s3err.StatusCode != 404 {
		return err
	}
	inst, err := e.startInstance(0, nil, true)
	if err != nil {
		return fmt.Errorf("cannot start bootstrap instance: %v", err)
	}
	err = e.saveState(&bootstrapState{
		ZookeeperInstances: []string{inst.Id()},
	})
	if err != nil {
		// ignore error on StopInstance because the previous error is
		// more important.
		e.StopInstances([]environs.Instance{inst})
		return err
	}
	// TODO make safe in the case of racing Bootstraps
	// If two Bootstraps are called concurrently, there's
	// no way to use S3 to make sure that only one succeeds.
	// Perhaps consider using SimpleDB for state storage
	// which would enable that possibility.

	return nil
}

func (e *environ) StateInfo() (*state.Info, error) {
	st, err := e.loadState()
	if err != nil {
		return nil, err
	}
	resp, err := e.ec2.Instances(st.ZookeeperInstances, nil)
	if err != nil {
		return nil, fmt.Errorf("cannot list instances: %v", err)
	}
	var insts []environs.Instance
	for i := range resp.Reservations {
		r := &resp.Reservations[i]
		for j := range r.Instances {
			insts = append(insts, &instance{&r.Instances[j]})
		}
	}

	addrs := make([]string, len(insts))
	for i, inst := range insts {
		// TODO make this poll until the DNSName becomes available.
		addr := inst.DNSName()
		if addr == "" {
			return nil, fmt.Errorf("zookeeper instance %q does not yet have a DNS address", inst.Id())
		}
		addrs[i] = addr + zkPortSuffix
	}
	return &state.Info{Addrs: addrs}, nil
}

func (e *environ) StartInstance(machineId int, info *state.Info) (environs.Instance, error) {
	return e.startInstance(machineId, info, false)
}

// startInstance is the internal version of StartInstance, used by Bootstrap
// as well as via StartInstance itself. If master is true, a bootstrap
// instance will be started.
func (e *environ) startInstance(machineId int, _ *state.Info, master bool) (environs.Instance, error) {
	image, err := FindImageSpec(DefaultImageConstraint)
	if err != nil {
		return nil, fmt.Errorf("cannot find image: %v", err)
	}
	groups, err := e.setUpGroups(machineId)
	if err != nil {
		return nil, fmt.Errorf("cannot set up groups: %v", err)
	}
	instances, err := e.ec2.RunInstances(&ec2.RunInstances{
		ImageId:        image.ImageId,
		MinCount:       1,
		MaxCount:       1,
		UserData:       nil,
		InstanceType:   "m1.small",
		SecurityGroups: groups,
	})
	if err != nil {
		return nil, fmt.Errorf("cannot run instances: %v", err)
	}
	if len(instances.Instances) != 1 {
		return nil, fmt.Errorf("expected 1 started instance, got %d", len(instances.Instances))
	}
	return &instance{&instances.Instances[0]}, nil
}

func (e *environ) StopInstances(insts []environs.Instance) error {
	ids := make([]string, len(insts))
	for i, inst := range insts {
		ids[i] = inst.(*instance).InstanceId
	}
	return e.terminateInstances(ids)
}

func (e *environ) Instances(ids []string) ([]environs.Instance, error) {
	if len(ids) == 0 {
		return nil, nil
	}
	insts := make([]environs.Instance, len(ids))

	// TODO make a series of requests to cope with eventual consistency.
	filter := ec2.NewFilter()
	filter.Add("instance-state-name", "pending", "running")
	filter.Add("group-name", e.groupName())
	filter.Add("instance-id", ids...)
	resp, err := e.ec2.Instances(nil, filter)
	if err != nil {
		return nil, err
	}
	// For each requested id, add it to the returned instances
	// if we find it in the response.
	n := 0
	for i, id := range ids {
		if insts[i] != nil {
			continue
		}
		for j := range resp.Reservations {
			r := &resp.Reservations[j]
			for k := range r.Instances {
				inst := &r.Instances[k]
				if inst.InstanceId == id {
					insts[i] = &instance{inst}
					n++
				}
			}
		}
	}
	if n == 0 {
		return nil, environs.ErrMissingInstance
	}
	if n < len(ids) {
		return insts, environs.ErrMissingInstance
	}
	return insts, err
}

func (e *environ) Destroy(insts []environs.Instance) error {
	// Try to find all the instances in the environ's group.
	filter := ec2.NewFilter()
	filter.Add("instance-state-name", "pending", "running")
	filter.Add("group-name", e.groupName())
	resp, err := e.ec2.Instances(nil, filter)
	if err != nil {
		return fmt.Errorf("cannot get instances: %v", err)
	}
	var ids []string
	found := make(map[string]bool)
	for _, r := range resp.Reservations {
		for _, inst := range r.Instances {
			ids = append(ids, inst.InstanceId)
			found[inst.InstanceId] = true
		}
	}

	// Then add any instances we've been told about
	// but haven't yet shown up in the instance list.
	for _, inst := range insts {
		id := inst.(*instance).InstanceId
		if !found[id] {
			ids = append(ids, id)
			found[id] = true
		}
	}
<<<<<<< HEAD
	if len(ids) > 0 {
		_, err = e.ec2.TerminateInstances(ids)
	}
	// If the instance doesn't exist, we don't care
	if err != nil && ec2ErrCode(err) != "InvalidInstance.NotFound" {
=======
	err = e.terminateInstances(ids)
	if err != nil {
>>>>>>> 422ebd28
		return err
	}
	err = e.deleteState()
	if err != nil {
		return err
	}
	return nil
}

func (e *environ) terminateInstances(ids []string) error {
	if len(ids) == 0 {
		return nil
	}
	_, err := e.ec2.TerminateInstances(ids)
	if err == nil || ec2ErrCode(err) != "InvalidInstance.NotFound" {
		return err
	}
	var firstErr error
	// If we get a NotFound error, it means that no instances have been
	// terminated, so try them one by one, ignoring NotFound errors.
	for _, id := range ids {
		_, err = e.ec2.TerminateInstances([]string{id})
		if ec2ErrCode(err) == "InvalidInstance.NotFound" {
			err = nil
		}
		if err != nil && firstErr == nil {
			firstErr = err
		}
	}
	return firstErr
}

func (e *environ) machineGroupName(machineId int) string {
	return fmt.Sprintf("%s-%d", e.groupName(), machineId)
}

func (e *environ) groupName() string {
	return "juju-" + e.name
}

// setUpGroups creates the security groups for the new machine, and
// returns them.
// 
// Instances are tagged with a group so they can be distinguished from
// other instances that might be running on the same EC2 account.  In
// addition, a specific machine security group is created for each
// machine, so that its firewall rules can be configured per machine.
func (e *environ) setUpGroups(machineId int) ([]ec2.SecurityGroup, error) {
	jujuGroup := ec2.SecurityGroup{Name: e.groupName()}
	jujuMachineGroup := ec2.SecurityGroup{Name: e.machineGroupName(machineId)}

	f := ec2.NewFilter()
	f.Add("group-name", jujuGroup.Name, jujuMachineGroup.Name)
	groups, err := e.ec2.SecurityGroups(nil, f)
	if err != nil {
		return nil, fmt.Errorf("cannot get security groups: %v", err)
	}

	for _, g := range groups.Groups {
		switch g.Name {
		case jujuGroup.Name:
			jujuGroup = g.SecurityGroup
		case jujuMachineGroup.Name:
			jujuMachineGroup = g.SecurityGroup
		}
	}

	// Create the provider group if doesn't exist.
	if jujuGroup.Id == "" {
		r, err := e.ec2.CreateSecurityGroup(jujuGroup.Name, "juju group for "+e.name)
		if err != nil {
			return nil, fmt.Errorf("cannot create juju security group: %v", err)
		}
		jujuGroup = r.SecurityGroup

		_, err = e.ec2.AuthorizeSecurityGroup(jujuGroup, []ec2.IPPerm{
			// TODO delete this authorization when we can do
			// the zookeeper ssh tunnelling.
			{
				Protocol:  "tcp",
				FromPort:  zkPort,
				ToPort:    zkPort,
				SourceIPs: []string{"0.0.0.0/0"},
			},
			{
				Protocol:  "tcp",
				FromPort:  22,
				ToPort:    22,
				SourceIPs: []string{"0.0.0.0/0"},
			},
			// TODO authorize internal traffic
		})
		if err != nil && ec2ErrCode(err) != "InvalidPermission.Duplicate" {
			return nil, fmt.Errorf("cannot authorize security group: %v", err)
		}
	}

	// Create the machine-specific group, but first see if there's
	// one already existing from a previous machine launch;
	// if so, delete it, since it can have the wrong firewall setup
	if jujuMachineGroup.Id != "" {
		_, err := e.ec2.DeleteSecurityGroup(jujuMachineGroup)
		if err != nil {
			return nil, fmt.Errorf("cannot delete old security group %q: %v", jujuMachineGroup.Name, err)
		}
	}
	descr := fmt.Sprintf("juju group for %s machine %d", e.name, machineId)
	r, err := e.ec2.CreateSecurityGroup(jujuMachineGroup.Name, descr)
	if err != nil {
		return nil, fmt.Errorf("cannot create machine group %q: %v", jujuMachineGroup.Name, err)
	}
	return []ec2.SecurityGroup{jujuGroup, r.SecurityGroup}, nil
}

// If the err is of type *ec2.Error, ec2ErrCode returns
// its code, otherwise it returns the empty string.
func ec2ErrCode(err error) string {
	ec2err, _ := err.(*ec2.Error)
	if ec2err == nil {
		return ""
	}
	return ec2err.Code
}<|MERGE_RESOLUTION|>--- conflicted
+++ resolved
@@ -231,16 +231,8 @@
 			found[id] = true
 		}
 	}
-<<<<<<< HEAD
-	if len(ids) > 0 {
-		_, err = e.ec2.TerminateInstances(ids)
-	}
-	// If the instance doesn't exist, we don't care
-	if err != nil && ec2ErrCode(err) != "InvalidInstance.NotFound" {
-=======
 	err = e.terminateInstances(ids)
 	if err != nil {
->>>>>>> 422ebd28
 		return err
 	}
 	err = e.deleteState()
