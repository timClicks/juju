// Copyright 2013 Canonical Ltd.
// Licensed under the AGPLv3, see LICENCE file for details.

package filestorage_test

// The filestorage structs are used as stubs in tests.
// The tests defined herein are simple smoke tests for the
// required reader and writer functionality.

import (
	"bytes"
	"io/ioutil"
	"os"
	"path/filepath"
	"testing"

	gc "launchpad.net/gocheck"

	"launchpad.net/juju-core/environs/filestorage"
<<<<<<< HEAD
	"launchpad.net/juju-core/environs/storage"
=======
	coreerrors "launchpad.net/juju-core/errors"
	jc "launchpad.net/juju-core/testing/checkers"
>>>>>>> 958de533
)

func TestPackage(t *testing.T) {
	gc.TestingT(t)
}

type filestorageSuite struct {
	dir    string
	reader storage.StorageReader
	writer storage.StorageWriter
}

var _ = gc.Suite(&filestorageSuite{})

func (s *filestorageSuite) SetUpTest(c *gc.C) {
	s.dir = c.MkDir()
	var err error
	s.reader, err = filestorage.NewFileStorageReader(s.dir)
	c.Assert(err, gc.IsNil)
	s.writer, err = filestorage.NewFileStorageWriter(s.dir)
	c.Assert(err, gc.IsNil)
}

func (s *filestorageSuite) createFile(c *gc.C, name string) (fullpath string, data []byte) {
	fullpath = filepath.Join(s.dir, name)
	dir := filepath.Dir(fullpath)
	c.Assert(os.MkdirAll(dir, 0755), gc.IsNil)
	data = []byte{1, 2, 3, 4, 5}
	err := ioutil.WriteFile(fullpath, data, 0644)
	c.Assert(err, gc.IsNil)
	return fullpath, data
}

func (s *filestorageSuite) TestList(c *gc.C) {
<<<<<<< HEAD
	expectedpath, _ := s.createFile(c)
	files, err := storage.List(s.reader, "test-")
	c.Assert(err, gc.IsNil)
	_, file := filepath.Split(expectedpath)
	c.Assert(files, gc.DeepEquals, []string{file})
=======
	names := []string{
		"a/b/c",
		"a/bb",
		"a/c",
		"aa",
		"b/c/d",
	}
	for _, name := range names {
		s.createFile(c, name)
	}
	type test struct {
		prefix   string
		expected []string
	}
	for i, test := range []test{
		{"a", []string{"a/b/c", "a/bb", "a/c", "aa"}},
		{"a/b", []string{"a/b/c", "a/bb"}},
		{"a/b/c", []string{"a/b/c"}},
		{"", names},
	} {
		c.Logf("test %d: prefix=%q", i, test.prefix)
		files, err := s.reader.List(test.prefix)
		c.Assert(err, gc.IsNil)
		c.Assert(files, gc.DeepEquals, test.expected)
	}
>>>>>>> 958de533
}

func (s *filestorageSuite) TestURL(c *gc.C) {
	expectedpath, _ := s.createFile(c, "test-file")
	_, file := filepath.Split(expectedpath)
	url, err := s.reader.URL(file)
	c.Assert(err, gc.IsNil)
	c.Assert(url, gc.Equals, "file://"+expectedpath)
}

func (s *filestorageSuite) TestGet(c *gc.C) {
	expectedpath, data := s.createFile(c, "test-file")
	_, file := filepath.Split(expectedpath)
	rc, err := storage.Get(s.reader, file)
	c.Assert(err, gc.IsNil)
	defer rc.Close()
	c.Assert(err, gc.IsNil)
	b, err := ioutil.ReadAll(rc)
	c.Assert(err, gc.IsNil)
	c.Assert(b, gc.DeepEquals, data)

	// Get on a non-existant path returns NotFoundError
	_, err = s.reader.Get("nowhere")
	c.Assert(err, jc.Satisfies, coreerrors.IsNotFoundError)

	// Get on a directory returns NotFoundError
	s.createFile(c, "dir/file")
	_, err = s.reader.Get("dir")
	c.Assert(err, jc.Satisfies, coreerrors.IsNotFoundError)
}

func (s *filestorageSuite) TestPut(c *gc.C) {
	data := []byte{1, 2, 3, 4, 5}
	err := s.writer.Put("test-write", bytes.NewReader(data), int64(len(data)))
	c.Assert(err, gc.IsNil)
	b, err := ioutil.ReadFile(filepath.Join(s.dir, "test-write"))
	c.Assert(err, gc.IsNil)
	c.Assert(b, gc.DeepEquals, data)
}

func (s *filestorageSuite) TestRemove(c *gc.C) {
	expectedpath, _ := s.createFile(c, "test-file")
	_, file := filepath.Split(expectedpath)
	err := s.writer.Remove(file)
	c.Assert(err, gc.IsNil)
	_, err = ioutil.ReadFile(expectedpath)
	c.Assert(err, gc.Not(gc.IsNil))
}

func (s *filestorageSuite) TestRemoveAll(c *gc.C) {
	expectedpath, _ := s.createFile(c, "test-file")
	err := s.writer.RemoveAll()
	c.Assert(err, gc.IsNil)
	_, err = ioutil.ReadFile(expectedpath)
	c.Assert(err, gc.Not(gc.IsNil))
}<|MERGE_RESOLUTION|>--- conflicted
+++ resolved
@@ -17,12 +17,9 @@
 	gc "launchpad.net/gocheck"
 
 	"launchpad.net/juju-core/environs/filestorage"
-<<<<<<< HEAD
 	"launchpad.net/juju-core/environs/storage"
-=======
 	coreerrors "launchpad.net/juju-core/errors"
 	jc "launchpad.net/juju-core/testing/checkers"
->>>>>>> 958de533
 )
 
 func TestPackage(t *testing.T) {
@@ -57,13 +54,6 @@
 }
 
 func (s *filestorageSuite) TestList(c *gc.C) {
-<<<<<<< HEAD
-	expectedpath, _ := s.createFile(c)
-	files, err := storage.List(s.reader, "test-")
-	c.Assert(err, gc.IsNil)
-	_, file := filepath.Split(expectedpath)
-	c.Assert(files, gc.DeepEquals, []string{file})
-=======
 	names := []string{
 		"a/b/c",
 		"a/bb",
@@ -85,11 +75,10 @@
 		{"", names},
 	} {
 		c.Logf("test %d: prefix=%q", i, test.prefix)
-		files, err := s.reader.List(test.prefix)
+		files, err := storage.List(s.reader, test.prefix)
 		c.Assert(err, gc.IsNil)
 		c.Assert(files, gc.DeepEquals, test.expected)
 	}
->>>>>>> 958de533
 }
 
 func (s *filestorageSuite) TestURL(c *gc.C) {
