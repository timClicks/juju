--- conflicted
+++ resolved
@@ -183,15 +183,6 @@
 	opc := make(chan dummy.Operation, 200)
 	dummy.Listen(opc)
 
-<<<<<<< HEAD
-=======
-	client := undertakerapi.NewClient(s.APIState)
-
-	startTime := time.Date(2015, time.September, 1, 17, 2, 1, 0, time.UTC)
-	mClock := testing.NewClock(startTime)
-	undertaker.NewUndertaker(client, mClock)
-
->>>>>>> d253078e
 	store, err := configstore.Default()
 	_, err = store.ReadInfo("dummymodel:dummymodel")
 	c.Assert(err, jc.ErrorIsNil)
