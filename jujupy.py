from __future__ import print_function

from collections import (
    defaultdict,
    namedtuple,
)
from contextlib import (
    contextmanager,
    nested,
)
from copy import deepcopy
from cStringIO import StringIO
from datetime import timedelta
import errno
from itertools import chain
import logging
import os
import pexpect
import re
from shutil import rmtree
import subprocess
import sys
from tempfile import NamedTemporaryFile
import time

import yaml

from jujuconfig import (
    get_environments_path,
    get_jenv_path,
    get_juju_home,
    get_selected_environment,
)
from utility import (
    check_free_disk_space,
    ensure_deleted,
    ensure_dir,
    is_ipv6_address,
    JujuResourceTimeout,
    pause,
    quote,
    scoped_environ,
    split_address_port,
    temp_dir,
    until_timeout,
)


__metaclass__ = type

AGENTS_READY = set(['started', 'idle'])
WIN_JUJU_CMD = os.path.join('\\', 'Progra~2', 'Juju', 'juju.exe')

JUJU_DEV_FEATURE_FLAGS = 'JUJU_DEV_FEATURE_FLAGS'
CONTROLLER = 'controller'
KILL_CONTROLLER = 'kill-controller'
SYSTEM = 'system'

KVM_MACHINE = 'kvm'
LXC_MACHINE = 'lxc'
LXD_MACHINE = 'lxd'

_DEFAULT_BUNDLE_TIMEOUT = 3600

_jes_cmds = {KILL_CONTROLLER: {
    'create': 'create-environment',
    'kill': KILL_CONTROLLER,
}}
for super_cmd in [SYSTEM, CONTROLLER]:
    _jes_cmds[super_cmd] = {
        'create': '{} create-environment'.format(super_cmd),
        'kill': '{} kill'.format(super_cmd),
    }

log = logging.getLogger("jujupy")


def get_timeout_path():
    import timeout
    return os.path.abspath(timeout.__file__)


def get_timeout_prefix(duration, timeout_path=None):
    """Return extra arguments to run a command with a timeout."""
    if timeout_path is None:
        timeout_path = get_timeout_path()
    return (sys.executable, timeout_path, '%.2f' % duration, '--')


def parse_new_state_server_from_error(error):
    err_str = str(error)
    output = getattr(error, 'output', None)
    if output is not None:
        err_str += output
    matches = re.findall(r'Attempting to connect to (.*):22', err_str)
    if matches:
        return matches[-1]
    return None


class ErroredUnit(Exception):

    def __init__(self, unit_name, state):
        msg = '%s is in state %s' % (unit_name, state)
        Exception.__init__(self, msg)
        self.unit_name = unit_name
        self.state = state


class BootstrapMismatch(Exception):

    def __init__(self, arg_name, arg_val, env_name, env_val):
        super(BootstrapMismatch, self).__init__(
            '--{} {} does not match {}: {}'.format(
                arg_name, arg_val, env_name, env_val))


class UpgradeMongoNotSupported(Exception):

    def __init__(self):
        super(UpgradeMongoNotSupported, self).__init__(
            'This client does not support upgrade-mongo')


class JESNotSupported(Exception):

    def __init__(self):
        super(JESNotSupported, self).__init__(
            'This client does not support JES')


class JESByDefault(Exception):

    def __init__(self):
        super(JESByDefault, self).__init__(
            'This client does not need to enable JES')


Machine = namedtuple('Machine', ['machine_id', 'info'])


def yaml_loads(yaml_str):
    return yaml.safe_load(StringIO(yaml_str))


def coalesce_agent_status(agent_item):
    """Return the machine agent-state or the unit agent-status."""
    state = agent_item.get('agent-state')
    if state is None and agent_item.get('agent-status') is not None:
        state = agent_item.get('agent-status').get('current')
    if state is None and agent_item.get('juju-status') is not None:
        state = agent_item.get('juju-status').get('current')
    if state is None:
        state = 'no-agent'
    return state


def make_client(juju_path, debug, env_name, temp_env_name):
    env = SimpleEnvironment.from_config(env_name)
    if temp_env_name is not None:
        env.set_model_name(temp_env_name)
    return EnvJujuClient.by_version(env, juju_path, debug)


class CannotConnectEnv(subprocess.CalledProcessError):

    def __init__(self, e):
        super(CannotConnectEnv, self).__init__(e.returncode, e.cmd, e.output)


class StatusNotMet(Exception):

    _fmt = 'Expected status not reached in {env}.'

    def __init__(self, environment_name, status):
        self.env = environment_name
        self.status = status

    def __str__(self):
        return self._fmt.format(env=self.env)


class AgentsNotStarted(StatusNotMet):

    _fmt = 'Timed out waiting for agents to start in {env}.'


class VersionsNotUpdated(StatusNotMet):

    _fmt = 'Some versions did not update.'


class WorkloadsNotReady(StatusNotMet):

    _fmt = 'Workloads not ready in {env}.'


@contextmanager
def temp_yaml_file(yaml_dict):
    temp_file = NamedTemporaryFile(suffix='.yaml', delete=False)
    try:
        with temp_file:
            yaml.safe_dump(yaml_dict, temp_file)
        yield temp_file.name
    finally:
        os.unlink(temp_file.name)


class Status:

    def __init__(self, status, status_text):
        self.status = status
        self.status_text = status_text

    @classmethod
    def from_text(cls, text):
        status_yaml = yaml_loads(text)
        return cls(status_yaml, text)

    def get_applications(self):
        return self.status.get('applications', {})

    def iter_machines(self, containers=False, machines=True):
        for machine_name, machine in sorted(self.status['machines'].items()):
            if machines:
                yield machine_name, machine
            if containers:
                for contained, unit in machine.get('containers', {}).items():
                    yield contained, unit

    def iter_new_machines(self, old_status):
        for machine, data in self.iter_machines():
            if machine in old_status.status['machines']:
                continue
            yield machine, data

    def iter_units(self):
        for service_name, service in sorted(self.get_applications().items()):
            for unit_name, unit in sorted(service.get('units', {}).items()):
                yield unit_name, unit
                subordinates = unit.get('subordinates', ())
                for sub_name in sorted(subordinates):
                    yield sub_name, subordinates[sub_name]

    def agent_items(self):
        for machine_name, machine in self.iter_machines(containers=True):
            yield machine_name, machine
        for unit_name, unit in self.iter_units():
            yield unit_name, unit

    def agent_states(self):
        """Map agent states to the units and machines in those states."""
        states = defaultdict(list)
        for item_name, item in self.agent_items():
            states[coalesce_agent_status(item)].append(item_name)
        return states

    def check_agents_started(self, environment_name=None):
        """Check whether all agents are in the 'started' state.

        If not, return agent_states output.  If so, return None.
        If an error is encountered for an agent, raise ErroredUnit
        """
        bad_state_info = re.compile(
            '(.*error|^(cannot set up groups|cannot run instance)).*')
        for item_name, item in self.agent_items():
            state_info = item.get('agent-state-info', '')
            if bad_state_info.match(state_info):
                raise ErroredUnit(item_name, state_info)
        states = self.agent_states()
        if set(states.keys()).issubset(AGENTS_READY):
            return None
        for state, entries in states.items():
            if 'error' in state:
                raise ErroredUnit(entries[0], state)
        return states

    def get_service_count(self):
        return len(self.get_applications())

    def get_service_unit_count(self, service):
        return len(
            self.get_applications().get(service, {}).get('units', {}))

    def get_agent_versions(self):
        versions = defaultdict(set)
        for item_name, item in self.agent_items():
            if item.get('juju-status', None):
                version = item['juju-status'].get('version', 'unknown')
                versions[version].add(item_name)
            else:
                versions[item.get('agent-version', 'unknown')].add(item_name)
        return versions

    def get_instance_id(self, machine_id):
        return self.status['machines'][machine_id]['instance-id']

    def get_unit(self, unit_name):
        """Return metadata about a unit."""
        for service in sorted(self.get_applications().values()):
            if unit_name in service.get('units', {}):
                return service['units'][unit_name]
        raise KeyError(unit_name)

    def service_subordinate_units(self, service_name):
        """Return subordinate metadata for a service_name."""
        services = self.get_applications()
        if service_name in services:
            for unit in sorted(services[service_name].get(
                    'units', {}).values()):
                for sub_name, sub in unit.get('subordinates', {}).items():
                    yield sub_name, sub

    def get_open_ports(self, unit_name):
        """List the open ports for the specified unit.

        If no ports are listed for the unit, the empty list is returned.
        """
        return self.get_unit(unit_name).get('open-ports', [])


class ServiceStatus(Status):

    def get_applications(self):
        return self.status.get('services', {})


class Juju2Backend:
    """A Juju backend referring to a specific juju 2 binary.

    Uses -m to specify models, uses JUJU_DATA to specify home directory.
    """

    def __init__(self, full_path, version, feature_flags, debug):
        self._version = version
        self._full_path = full_path
        self.feature_flags = feature_flags
        self.debug = debug
        self._timeout_path = get_timeout_path()
        self.juju_timings = {}

    def clone(self, full_path, version, debug, feature_flags):
        if version is None:
            version = self.version
        if full_path is None:
            full_path = self.full_path
        if debug is None:
            debug = self.debug
        result = self.__class__(full_path, version, feature_flags, debug)
        return result

    @property
    def version(self):
        return self._version

    @property
    def full_path(self):
        return self._full_path

    def _get_attr_tuple(self):
        return (self._version, self._full_path, self.feature_flags,
                self.debug, self.juju_timings)

    def __eq__(self, other):
        if type(self) != type(other):
            return False
        return self._get_attr_tuple() == other._get_attr_tuple()

    def shell_environ(self, used_feature_flags, juju_home):
        """Generate a suitable shell environment.

        Juju's directory must be in the PATH to support plugins.
        """
        env = dict(os.environ)
        if self.full_path is not None:
            env['PATH'] = '{}{}{}'.format(os.path.dirname(self.full_path),
                                          os.pathsep, env['PATH'])
        flags = self.feature_flags.intersection(used_feature_flags)
        if flags:
            env[JUJU_DEV_FEATURE_FLAGS] = ','.join(sorted(flags))
        env['JUJU_DATA'] = juju_home
        return env

    def full_args(self, command, args, model, timeout):
        if model is not None:
            e_arg = ('-m', model)
        else:
            e_arg = ()
        if timeout is None:
            prefix = ()
        else:
            prefix = get_timeout_prefix(timeout, self._timeout_path)
        logging = '--debug' if self.debug else '--show-log'

        # If args is a string, make it a tuple. This makes writing commands
        # with one argument a bit nicer.
        if isinstance(args, basestring):
            args = (args,)
        # we split the command here so that the caller can control where the -m
        # model flag goes.  Everything in the command string is put before the
        # -m flag.
        command = command.split()
        return prefix + ('juju', logging,) + tuple(command) + e_arg + args

    def juju(self, command, args, used_feature_flags,
             juju_home, model=None, check=True, timeout=None, extra_env=None):
        """Run a command under juju for the current environment."""
        args = self.full_args(command, args, model, timeout)
        log.info(' '.join(args))
        env = self.shell_environ(used_feature_flags, juju_home)
        if extra_env is not None:
            env.update(extra_env)
        if check:
            call_func = subprocess.check_call
        else:
            call_func = subprocess.call
        start_time = time.time()
        # Mutate os.environ instead of supplying env parameter so Windows can
        # search env['PATH']
        with scoped_environ(env):
            rval = call_func(args)
        self.juju_timings.setdefault(args, []).append(
            (time.time() - start_time))
        return rval

    def expect(self, command, args, used_feature_flags, juju_home, model=None,
               timeout=None, extra_env=None):
        args = self.full_args(command, args, model, timeout)
        log.info(' '.join(args))
        env = self.shell_environ(used_feature_flags, juju_home)
        if extra_env is not None:
            env.update(extra_env)
        # pexpect.spawn expects a string. This is better than trying to extract
        # command + args from the returned tuple (as there could be an intial
        # timing command tacked on).
        command_string = ' '.join(quote(a) for a in args)
        with scoped_environ(env):
            return pexpect.spawn(command_string)

    @contextmanager
    def juju_async(self, command, args, used_feature_flags,
                   juju_home, model=None, timeout=None):
        full_args = self.full_args(command, args, model, timeout)
        log.info(' '.join(args))
        env = self.shell_environ(used_feature_flags, juju_home)
        # Mutate os.environ instead of supplying env parameter so Windows can
        # search env['PATH']
        with scoped_environ(env):
            proc = subprocess.Popen(full_args)
        yield proc
        retcode = proc.wait()
        if retcode != 0:
            raise subprocess.CalledProcessError(retcode, full_args)

    def get_juju_output(self, command, args, used_feature_flags,
                        juju_home, model=None, timeout=None):
        args = self.full_args(command, args, model, timeout)
        env = self.shell_environ(used_feature_flags, juju_home)
        log.debug(args)
        # Mutate os.environ instead of supplying env parameter so
        # Windows can search env['PATH']
        with scoped_environ(env):
            proc = subprocess.Popen(
                args, stdout=subprocess.PIPE, stdin=subprocess.PIPE,
                stderr=subprocess.PIPE)
            sub_output, sub_error = proc.communicate()
            log.debug(sub_output)
            if proc.returncode != 0:
                log.debug(sub_error)
                e = subprocess.CalledProcessError(
                    proc.returncode, args, sub_output)
                e.stderr = sub_error
                if (
                    'Unable to connect to environment' in sub_error or
                        'MissingOrIncorrectVersionHeader' in sub_error or
                        '307: Temporary Redirect' in sub_error):
                    raise CannotConnectEnv(e)
                raise e
        return sub_output

    def pause(self, seconds):
        pause(seconds)


class Juju2A2Backend(Juju2Backend):
    """Backend for 2A2.

    Uses -m to specify models, uses JUJU_HOME and JUJU_DATA to specify home
    directory.
    """

    def shell_environ(self, used_feature_flags, juju_home):
        """Generate a suitable shell environment.

        For 2.0-alpha2 set both JUJU_HOME and JUJU_DATA.
        """
        env = super(Juju2A2Backend, self).shell_environ(used_feature_flags,
                                                        juju_home)
        env['JUJU_HOME'] = juju_home
        return env


class Juju1XBackend(Juju2A2Backend):
    """Backend for Juju 1.x - 2A1.

    Uses -e to specify models ("environments", uses JUJU_HOME to specify home
    directory.
    """

    def shell_environ(self, used_feature_flags, juju_home):
        """Generate a suitable shell environment.

        For 2.0-alpha1 and earlier set only JUJU_HOME and not JUJU_DATA.
        """
        env = super(Juju1XBackend, self).shell_environ(used_feature_flags,
                                                       juju_home)
        env['JUJU_HOME'] = juju_home
        del env['JUJU_DATA']
        return env

    def full_args(self, command, args, model, timeout):
        if model is None:
            e_arg = ()
        else:
            # In 1.x terminology, "model" is "environment".
            e_arg = ('-e', model)
        if timeout is None:
            prefix = ()
        else:
            prefix = get_timeout_prefix(timeout, self._timeout_path)
        logging = '--debug' if self.debug else '--show-log'

        # If args is a string, make it a tuple. This makes writing commands
        # with one argument a bit nicer.
        if isinstance(args, basestring):
            args = (args,)
        # we split the command here so that the caller can control where the -e
        # <env> flag goes.  Everything in the command string is put before the
        # -e flag.
        command = command.split()
        return prefix + ('juju', logging,) + tuple(command) + e_arg + args


class EnvJujuClient:

    # The environments.yaml options that are replaced by bootstrap options.
    #
    # As described in bug #1538735, default-series and --bootstrap-series must
    # match.  'default-series' should be here, but is omitted so that
    # default-series is always forced to match --bootstrap-series.
    bootstrap_replaces = frozenset(['agent-version'])

    # What feature flags have existed that CI used.
    known_feature_flags = frozenset([
        'actions', 'jes', 'address-allocation', 'cloudsigma'])

    # What feature flags are used by this version of the juju client.
    used_feature_flags = frozenset(['address-allocation'])

    destroy_model_command = 'destroy-model'

    supported_container_types = frozenset([KVM_MACHINE, LXC_MACHINE,
                                           LXD_MACHINE])

    default_backend = Juju2Backend

    status_class = Status

    @classmethod
    def preferred_container(cls):
        for container_type in [LXD_MACHINE, LXC_MACHINE]:
            if container_type in cls.supported_container_types:
                return container_type

    _show_status = 'show-status'

    @classmethod
    def get_version(cls, juju_path=None):
        if juju_path is None:
            juju_path = 'juju'
        return subprocess.check_output((juju_path, '--version')).strip()

    def enable_feature(self, flag):
        """Enable juju feature by setting the given flag.

        New versions of juju with the feature enabled by default will silently
        allow this call, but will not export the environment variable.
        """
        if flag not in self.known_feature_flags:
            raise ValueError('Unknown feature flag: %r' % (flag,))
        self.feature_flags.add(flag)

    def get_jes_command(self):
        """For Juju 2.0, this is always kill-controller."""
        return KILL_CONTROLLER

    def is_jes_enabled(self):
        """Does the state-server support multiple environments."""
        try:
            self.get_jes_command()
            return True
        except JESNotSupported:
            return False

    def enable_jes(self):
        """Enable JES if JES is optional.

        Specifically implemented by the clients that optionally support JES.
        This version raises either JESByDefault or JESNotSupported.

        :raises: JESByDefault when JES is always enabled; Juju has the
            'destroy-controller' command.
        :raises: JESNotSupported when JES is not supported; Juju does not have
            the 'system kill' command when the JES feature flag is set.
        """
        if self.is_jes_enabled():
            raise JESByDefault()
        else:
            raise JESNotSupported()

    @classmethod
    def get_full_path(cls):
        if sys.platform == 'win32':
            return WIN_JUJU_CMD
        return subprocess.check_output(('which', 'juju')).rstrip('\n')

    @classmethod
    def by_version(cls, env, juju_path=None, debug=False):
        version = cls.get_version(juju_path)
        if juju_path is None:
            full_path = cls.get_full_path()
        else:
            full_path = os.path.abspath(juju_path)
        if version.startswith('1.16'):
            raise Exception('Unsupported juju: %s' % version)
        elif re.match('^1\.22[.-]', version):
            client_class = EnvJujuClient22
        elif re.match('^1\.24[.-]', version):
            client_class = EnvJujuClient24
        elif re.match('^1\.25[.-]', version):
            client_class = EnvJujuClient25
        elif re.match('^1\.26[.-]', version):
            client_class = EnvJujuClient26
        elif re.match('^1\.', version):
            client_class = EnvJujuClient1X
        elif re.match('^2\.0-alpha1', version):
            client_class = EnvJujuClient2A1
        elif re.match('^2\.0-alpha2', version):
            client_class = EnvJujuClient2A2
        elif re.match('^2\.0-(alpha3|beta[12])', version):
            client_class = EnvJujuClient2B2
        elif re.match('^2\.0-(beta[3-6])', version):
            client_class = EnvJujuClient2B3
        elif re.match('^2\.0-(beta7)', version):
            client_class = EnvJujuClient2B7
        else:
            client_class = EnvJujuClient
        return client_class(env, version, full_path, debug=debug)

    def clone(self, env=None, version=None, full_path=None, debug=None,
              cls=None):
        """Create a clone of this EnvJujuClient.

        By default, the class, environment, version, full_path, and debug
        settings will match the original, but each can be overridden.
        """
        if env is None:
            env = self.env
        if cls is None:
            cls = self.__class__
        feature_flags = self.feature_flags.intersection(cls.used_feature_flags)
        backend = self._backend.clone(full_path, version, debug, feature_flags)
        other = cls.from_backend(backend, env)
        return other

    @classmethod
    def from_backend(cls, backend, env):
        return cls(env=env, version=backend.version,
                   full_path=backend.full_path,
                   debug=backend.debug, _backend=backend)

    def get_cache_path(self):
        return get_cache_path(self.env.juju_home, models=True)

    def _cmd_model(self, include_e, admin):
        if admin:
            return self.get_admin_model_name()
        elif self.env is None or not include_e:
            return None
        else:
            return self.model_name

    def _full_args(self, command, sudo, args,
                   timeout=None, include_e=True, admin=False):
        model = self._cmd_model(include_e, admin)
        # sudo is not needed for devel releases.
        return self._backend.full_args(command, args, model, timeout)

    @staticmethod
    def _get_env(env):
        if not isinstance(env, JujuData) and isinstance(env,
                                                        SimpleEnvironment):
            # FIXME: JujuData should be used from the start.
            env = JujuData.from_env(env)
        return env

    def __init__(self, env, version, full_path, juju_home=None, debug=False,
                 _backend=None):
        self.env = self._get_env(env)
        if _backend is None:
            _backend = self.default_backend(full_path, version, set(), debug)
        self._backend = _backend
        if version != _backend.version:
            raise ValueError('Version mismatch: {} {}'.format(
                version, _backend.version))
        if full_path != _backend.full_path:
            raise ValueError('Path mismatch: {} {}'.format(
                full_path, _backend.full_path))
        if debug is not _backend.debug:
            raise ValueError('debug mismatch: {} {}'.format(
                debug, _backend.debug))
        if env is not None:
            if juju_home is None:
                if env.juju_home is None:
                    env.juju_home = get_juju_home()
            else:
                env.juju_home = juju_home

    @property
    def version(self):
        return self._backend.version

    @property
    def full_path(self):
        return self._backend.full_path

    @property
    def feature_flags(self):
        return self._backend.feature_flags

    @feature_flags.setter
    def feature_flags(self, feature_flags):
        self._backend.feature_flags = feature_flags

    @property
    def debug(self):
        return self._backend.debug

    @property
    def model_name(self):
        return self.env.environment

    def _shell_environ(self):
        """Generate a suitable shell environment.

        Juju's directory must be in the PATH to support plugins.
        """
        return self._backend.shell_environ(self.used_feature_flags,
                                           self.env.juju_home)

    def add_ssh_machines(self, machines):
        for count, machine in enumerate(machines):
            try:
                self.juju('add-machine', ('ssh:' + machine,))
            except subprocess.CalledProcessError:
                if count != 0:
                    raise
                logging.warning('add-machine failed.  Will retry.')
                pause(30)
                self.juju('add-machine', ('ssh:' + machine,))

    @staticmethod
    def get_cloud_region(cloud, region):
        if region is None:
            return cloud
        return '{}/{}'.format(cloud, region)

    def get_bootstrap_args(self, upload_tools, config_filename,
                           bootstrap_series=None):
        """Return the bootstrap arguments for the substrate."""
        if self.env.maas:
            constraints = 'mem=2G arch=amd64'
        elif self.env.joyent:
            # Only accept kvm packages by requiring >1 cpu core, see lp:1446264
            constraints = 'mem=2G cpu-cores=1'
        else:
            constraints = 'mem=2G'
        cloud_region = self.get_cloud_region(self.env.get_cloud(),
                                             self.env.get_region())
        args = ['--constraints', constraints, self.env.environment,
                cloud_region, '--config', config_filename,
                '--default-model', self.env.environment]
        if upload_tools:
            args.insert(0, '--upload-tools')
        else:
            args.extend(['--agent-version', self.get_matching_agent_version()])

        if bootstrap_series is not None:
            args.extend(['--bootstrap-series', bootstrap_series])
        return tuple(args)

    def add_model(self, env):
        model_client = self.clone(env)
        with model_client._bootstrap_config() as config_file:
            self._add_model(env.environment, config_file)
        return model_client

    def make_model_config(self):
        config_dict = make_safe_config(self)
        # Strip unneeded variables.
        return dict((k, v) for k, v in config_dict.items() if k not in {
            'access-key',
            'admin-secret',
            'application-id',
            'application-password',
            'auth-url',
            'bootstrap-host',
            'client-email',
            'client-id',
            'control-bucket',
            'location',
            'maas-oauth',
            'maas-server',
            'management-certificate',
            'management-subscription-id',
            'manta-key-id',
            'manta-user',
            'name',
            'password',
            'private-key',
            'region',
            'sdc-key-id',
            'sdc-url',
            'sdc-user',
            'secret-key',
            'storage-account-name',
            'subscription-id',
            'tenant-id',
            'tenant-name',
            'type',
            'username',
        })

    @contextmanager
    def _bootstrap_config(self):
        with temp_yaml_file(self.make_model_config()) as config_filename:
            yield config_filename

    def _check_bootstrap(self):
        if self.env.environment != self.env.controller.name:
            raise AssertionError(
                'Controller and environment names should not vary (yet)')

    def bootstrap(self, upload_tools=False, bootstrap_series=None):
        """Bootstrap a controller."""
        self._check_bootstrap()
        with self._bootstrap_config() as config_filename:
            args = self.get_bootstrap_args(
                upload_tools, config_filename, bootstrap_series)
            self.juju('bootstrap', args, include_e=False)

    @contextmanager
    def bootstrap_async(self, upload_tools=False, bootstrap_series=None):
        self._check_bootstrap()
        with self._bootstrap_config() as config_filename:
            args = self.get_bootstrap_args(
                upload_tools, config_filename, bootstrap_series)
            with self.juju_async('bootstrap', args, include_e=False):
                yield
                log.info('Waiting for bootstrap of {}.'.format(
                    self.env.environment))

    def _add_model(self, model_name, config_file):
        self.controller_juju('add-model', (
            model_name, '--config', config_file))

    def destroy_model(self):
        exit_status = self.juju(
            'destroy-model', (self.env.environment, '-y',),
            include_e=False, timeout=timedelta(minutes=10).total_seconds())
        return exit_status

    def kill_controller(self):
        """Kill a controller and its environments."""
        seen_cmd = self.get_jes_command()
        self.juju(
            _jes_cmds[seen_cmd]['kill'], (self.env.controller.name, '-y'),
            include_e=False, check=False, timeout=600)

    def get_juju_output(self, command, *args, **kwargs):
        """Call a juju command and return the output.

        Sub process will be called as 'juju <command> <args> <kwargs>'. Note
        that <command> may be a space delimited list of arguments. The -e
        <environment> flag will be placed after <command> and before args.
        """
        model = self._cmd_model(kwargs.get('include_e', True),
                                kwargs.get('admin', False))
        timeout = kwargs.get('timeout')
        return self._backend.get_juju_output(
            command, args, self.used_feature_flags, self.env.juju_home,
            model, timeout)

    def show_status(self):
        """Print the status to output."""
        self.juju(self._show_status, ('--format', 'yaml'))

    def get_status(self, timeout=60, raw=False, admin=False, *args):
        """Get the current status as a dict."""
        # GZ 2015-12-16: Pass remaining timeout into get_juju_output call.
        for ignored in until_timeout(timeout):
            try:
                if raw:
                    return self.get_juju_output(self._show_status, *args)
                return self.status_class.from_text(
                    self.get_juju_output(
                        self._show_status, '--format', 'yaml', admin=admin))
            except subprocess.CalledProcessError:
                pass
        raise Exception(
            'Timed out waiting for juju status to succeed')

    @staticmethod
    def _dict_as_option_strings(options):
        return tuple('{}={}'.format(*item) for item in options.items())

    def set_config(self, service, options):
        option_strings = self._dict_as_option_strings(options)
        self.juju('set-config', (service,) + option_strings)

    def get_config(self, service):
        return yaml_loads(self.get_juju_output('get-config', service))

    def get_service_config(self, service, timeout=60):
        for ignored in until_timeout(timeout):
            try:
                return self.get_config(service)
            except subprocess.CalledProcessError:
                pass
        raise Exception(
            'Timed out waiting for juju get %s' % (service))

    def set_model_constraints(self, constraints):
        constraint_strings = self._dict_as_option_strings(constraints)
        return self.juju('set-model-constraints', constraint_strings)

    def get_model_config(self):
        """Return the value of the environment's configured option."""
        return yaml.safe_load(self.get_juju_output('get-model-config'))

    def get_env_option(self, option):
        """Return the value of the environment's configured option."""
        return self.get_juju_output('get-model-config', option)

    def set_env_option(self, option, value):
        """Set the value of the option in the environment."""
        option_value = "%s=%s" % (option, value)
        return self.juju('set-model-config', (option_value,))

    def set_testing_tools_metadata_url(self):
        url = self.get_env_option('tools-metadata-url')
        if 'testing' not in url:
            testing_url = url.replace('/tools', '/testing/tools')
            self.set_env_option('tools-metadata-url', testing_url)

    def juju(self, command, args, sudo=False, check=True, include_e=True,
             timeout=None, extra_env=None):
        """Run a command under juju for the current environment."""
        model = self._cmd_model(include_e, admin=False)
        return self._backend.juju(
            command, args, self.used_feature_flags, self.env.juju_home,
            model, check, timeout, extra_env)

    def expect(self, command, args=(), sudo=False, include_e=True,
               timeout=None, extra_env=None):
        """Return a process object that is running an interactive `command`.

        The interactive command ability is provided by using pexpect.

        :param command: String of the juju command to run.
        :param args: Tuple containing arguments for the juju `command`.
        :param sudo: Whether to call `command` using sudo.
        :param include_e: Boolean regarding supplying the juju environment to
          `command`.
        :param timeout: A float that, if provided, is the timeout in which the
          `command` is run.

        :return: A pexpect.spawn object that has been called with `command` and
          `args`.

        """
        model = self._cmd_model(include_e, admin=False)
        return self._backend.expect(
            command, args, self.used_feature_flags, self.env.juju_home,
            model, timeout, extra_env)

    def controller_juju(self, command, args):
        args = ('-c', self.env.controller.name) + args
        return self.juju(command, args, include_e=False)

    def get_juju_timings(self):
        stringified_timings = {}
        for command, timings in self._backend.juju_timings.items():
            stringified_timings[' '.join(command)] = timings
        return stringified_timings

    def juju_async(self, command, args, include_e=True, timeout=None):
        model = self._cmd_model(include_e, admin=False)
        return self._backend.juju_async(command, args, self.used_feature_flags,
                                        self.env.juju_home, model, timeout)

    def deploy(self, charm, repository=None, to=None, series=None,
               service=None, force=False, resource=None):
        args = [charm]
        if service is not None:
            args.extend([service])
        if to is not None:
            args.extend(['--to', to])
        if series is not None:
            args.extend(['--series', series])
        if force is True:
            args.extend(['--force'])
        if resource is not None:
            args.extend(['--resource', resource])
        return self.juju('deploy', tuple(args))

    def attach(self, service, resource):
        args = (service, resource)
        return self.juju('attach', args)

    def list_resources(self, service_or_unit, details=True):
        args = ('--format', 'yaml', service_or_unit)
        if details:
            args = args + ('--details',)
        return yaml_loads(self.get_juju_output('list-resources', *args))

    def wait_for_resource(self, resource_id, service_or_unit, timeout=60):
        log.info('Waiting for resource. Resource id:{}'.format(resource_id))
        for _ in until_timeout(timeout):
            resources = self.list_resources(service_or_unit)['resources']
            for resource in resources:
                if resource['expected']['resourceid'] == resource_id:
                    if (resource['expected']['fingerprint'] ==
                            resource['unit']['fingerprint']):
                        return
            time.sleep(.1)
        raise JujuResourceTimeout(
            'Timeout waiting for a resource to be downloaded. '
            'ResourceId: {} Service or Unit: {} Timeout: {}'.format(
                resource_id, service_or_unit, timeout))

    def upgrade_charm(self, service, charm_path=None):
        args = (service,)
        if charm_path is not None:
            args = args + ('--path', charm_path)
        self.juju('upgrade-charm', args)

    def remove_service(self, service):
        self.juju('remove-application', (service,))

    @classmethod
    def format_bundle(cls, bundle_template):
        return bundle_template.format(container=cls.preferred_container())

    def deploy_bundle(self, bundle_template, timeout=_DEFAULT_BUNDLE_TIMEOUT):
        """Deploy bundle using native juju 2.0 deploy command."""
        bundle = self.format_bundle(bundle_template)
        self.juju('deploy', bundle, timeout=timeout)

    def deployer(self, bundle_template, name=None, deploy_delay=10,
                 timeout=3600):
        """deployer, using sudo if necessary."""
        bundle = self.format_bundle(bundle_template)
        args = (
            '--debug',
            '--deploy-delay', str(deploy_delay),
            '--timeout', str(timeout),
            '--config', bundle,
        )
        if name:
            args += (name,)
        e_arg = ('-e', 'local.{}:{}'.format(
            self.env.controller.name, self.env.environment))
        args = e_arg + args
        self.juju('deployer', args, self.env.needs_sudo(), include_e=False)

    def _get_substrate_constraints(self):
        if self.env.maas:
            return 'mem=2G arch=amd64'
        elif self.env.joyent:
            # Only accept kvm packages by requiring >1 cpu core, see lp:1446264
            return 'mem=2G cpu-cores=1'
        else:
            return 'mem=2G'

    def quickstart(self, bundle_template, upload_tools=False):
        """quickstart, using sudo if necessary."""
        bundle = self.format_bundle(bundle_template)
        if self.env.maas:
            constraints = 'mem=2G arch=amd64'
        else:
            constraints = 'mem=2G'
        args = ('--constraints', constraints)
        if upload_tools:
            args = ('--upload-tools',) + args
        args = args + ('--no-browser', bundle,)
        self.juju('quickstart', args, self.env.needs_sudo(),
                  extra_env={'JUJU': self.full_path})

    def status_until(self, timeout, start=None):
        """Call and yield status until the timeout is reached.

        Status will always be yielded once before checking the timeout.

        This is intended for implementing things like wait_for_started.

        :param timeout: The number of seconds to wait before timing out.
        :param start: If supplied, the time to count from when determining
            timeout.
        """
        yield self.get_status()
        for remaining in until_timeout(timeout, start=start):
            yield self.get_status()

    def _wait_for_status(self, reporter, translate, exc_type=StatusNotMet,
                         timeout=1200, start=None):
        """Wait till status reaches an expected state with pretty reporting.

        Always tries to get status at least once. Each status call has an
        internal timeout of 60 seconds. This is independent of the timeout for
        the whole wait, note this means this function may be overrun.

        :param reporter: A GroupReporter instance for output.
        :param translate: A callable that takes status to make states dict.
        :param exc_type: Optional StatusNotMet subclass to raise on timeout.
        :param timeout: Optional number of seconds to wait before timing out.
        :param start: Optional time to count from when determining timeout.
        """
        status = None
        try:
            for _ in chain([None], until_timeout(timeout, start=start)):
                try:
                    status = self.get_status()
                except CannotConnectEnv:
                    log.info('Suppressing "Unable to connect to environment"')
                    continue
                states = translate(status)
                if states is None:
                    break
                reporter.update(states)
            else:
                if status is not None:
                    log.error(status.status_text)
                raise exc_type(self.env.environment, status)
        finally:
            reporter.finish()
        return status

    def wait_for_started(self, timeout=1200, start=None):
        """Wait until all unit/machine agents are 'started'."""
        reporter = GroupReporter(sys.stdout, 'started')
        return self._wait_for_status(
            reporter, Status.check_agents_started, AgentsNotStarted,
            timeout=timeout, start=start)

    def wait_for_subordinate_units(self, service, unit_prefix, timeout=1200,
                                   start=None):
        """Wait until all service units have a started subordinate with
        unit_prefix."""
        def status_to_subordinate_states(status):
            service_unit_count = status.get_service_unit_count(service)
            subordinate_unit_count = 0
            unit_states = defaultdict(list)
            for name, unit in status.service_subordinate_units(service):
                if name.startswith(unit_prefix + '/'):
                    subordinate_unit_count += 1
                    unit_states[coalesce_agent_status(unit)].append(name)
            if (subordinate_unit_count == service_unit_count and
                    set(unit_states.keys()).issubset(AGENTS_READY)):
                return None
            return unit_states
        reporter = GroupReporter(sys.stdout, 'started')
        self._wait_for_status(
            reporter, status_to_subordinate_states, AgentsNotStarted,
            timeout=timeout, start=start)

    def wait_for_version(self, version, timeout=300, start=None):
        def status_to_version(status):
            versions = status.get_agent_versions()
            if versions.keys() == [version]:
                return None
            return versions
        reporter = GroupReporter(sys.stdout, version)
        self._wait_for_status(reporter, status_to_version, VersionsNotUpdated,
                              timeout=timeout, start=start)

    def list_models(self):
        """List the models registered with the current controller."""
        self.controller_juju('list-models', ())

    def get_models(self):
        """return a models dict with a 'models': [] key-value pair."""
        output = self.get_juju_output(
            'list-models', '-c', self.env.environment, '--format', 'yaml',
            include_e=False)
        models = yaml_loads(output)
        return models

    def _get_models(self):
        """return a list of model dicts."""
        return self.get_models()['models']

    def iter_model_clients(self):
        """Iterate through all the models that share this model's controller.

        Works only if JES is enabled.
        """
        models = self._get_models()
        if not models:
            yield self
        for model in models:
            yield self._acquire_model_client(model['name'])

    def get_admin_model_name(self):
        """Return the name of the 'admin' model.

        Return the name of the environment when an 'admin' model does
        not exist.
        """
        return 'controller'

    def _acquire_model_client(self, name):
        """Get a client for a model with the supplied name.

        If the name matches self, self is used.  Otherwise, a clone is used.
        """
        if name == self.env.environment:
            return self
        else:
            env = self.env.clone(model_name=name)
            return self.clone(env=env)

    def get_admin_client(self):
        """Return a client for the admin model.  May return self.

        This may be inaccurate for models created using add_model
        rather than bootstrap.
        """
        return self._acquire_model_client(self.get_admin_model_name())

    def list_controllers(self):
        """List the controllers."""
        self.juju('list-controllers', (), include_e=False)

    def get_controller_endpoint(self):
        """Return the address of the controller leader."""
        controller = self.env.controller.name
        output = self.get_juju_output(
            'show-controller', controller, include_e=False)
        info = yaml_loads(output)
        endpoint = info[controller]['details']['api-endpoints'][0]
        address, port = split_address_port(endpoint)
        return address

    def get_controller_members(self):
        """Return a list of Machines that are members of the controller.

        The first machine in the list is the leader. the remaining machines
        are followers in a HA relationship.
        """
        members = []
        status = self.get_status()
        for machine_id, machine in status.iter_machines():
            if self.get_controller_member_status(machine):
                members.append(Machine(machine_id, machine))
        if len(members) <= 1:
            return members
        # Search for the leader and make it the first in the list.
        # If the endpoint address is not the same as the leader's dns_name,
        # the members are return in the order they were discovered.
        endpoint = self.get_controller_endpoint()
        log.debug('Controller endpoint is at {}'.format(endpoint))
        members.sort(key=lambda m: m.info.get('dns-name') != endpoint)
        return members

    def get_controller_leader(self):
        """Return the controller leader Machine."""
        controller_members = self.get_controller_members()
        return controller_members[0]

    @staticmethod
    def get_controller_member_status(info_dict):
        """Return the controller-member-status of the machine if it exists."""
        return info_dict.get('controller-member-status')

    def wait_for_ha(self, timeout=1200):
        desired_state = 'has-vote'
        reporter = GroupReporter(sys.stdout, desired_state)
        try:
            for remaining in until_timeout(timeout):
                status = self.get_status(admin=True)
                states = {}
                for machine, info in status.iter_machines():
                    status = self.get_controller_member_status(info)
                    if status is None:
                        continue
                    states.setdefault(status, []).append(machine)
                if states.keys() == [desired_state]:
                    if len(states.get(desired_state, [])) >= 3:
                        # XXX sinzui 2014-12-04: bug 1399277 happens because
                        # juju claims HA is ready when the monogo replica sets
                        # are not. Juju is not fully usable. The replica set
                        # lag might be 5 minutes.
                        self._backend.pause(300)
                        return
                reporter.update(states)
            else:
                raise Exception('Timed out waiting for voting to be enabled.')
        finally:
            reporter.finish()

    def wait_for_deploy_started(self, service_count=1, timeout=1200):
        """Wait until service_count services are 'started'.

        :param service_count: The number of services for which to wait.
        :param timeout: The number of seconds to wait.
        """
        for remaining in until_timeout(timeout):
            status = self.get_status()
            if status.get_service_count() >= service_count:
                return
        else:
            raise Exception('Timed out waiting for services to start.')

    def wait_for_workloads(self, timeout=600, start=None):
        """Wait until all unit workloads are in a ready state."""
        def status_to_workloads(status):
            unit_states = defaultdict(list)
            for name, unit in status.iter_units():
                workload = unit.get('workload-status')
                if workload is not None:
                    state = workload['current']
                else:
                    state = 'unknown'
                unit_states[state].append(name)
            if set(('active', 'unknown')).issuperset(unit_states):
                return None
            unit_states.pop('unknown', None)
            return unit_states
        reporter = GroupReporter(sys.stdout, 'active')
        self._wait_for_status(reporter, status_to_workloads, WorkloadsNotReady,
                              timeout=timeout, start=start)

    def wait_for(self, thing, search_type, timeout=300):
        """ Wait for a something (thing) matching none/all/some machines.

        Examples:
          wait_for('containers', 'all')
          This will wait for a container to appear on all machines.

          wait_for('machines-not-0', 'none')
          This will wait for all machines other than 0 to be removed.

        :param thing: string, either 'containers' or 'not-machine-0'
        :param search_type: string containing none, some or all
        :param timeout: number of seconds to wait for condition to be true.
        :return:
        """
        try:
            for status in self.status_until(timeout):
                hit = False
                miss = False

                for machine, details in status.status['machines'].iteritems():
                    if thing == 'containers':
                        if 'containers' in details:
                            hit = True
                        else:
                            miss = True

                    elif thing == 'machines-not-0':
                        if machine != '0':
                            hit = True
                        else:
                            miss = True

                    else:
                        raise ValueError("Unrecognised thing to wait for: %s",
                                         thing)

                if search_type == 'none':
                    if not hit:
                        return
                elif search_type == 'some':
                    if hit:
                        return
                elif search_type == 'all':
                    if not miss:
                        return
        except Exception:
            raise Exception("Timed out waiting for %s" % thing)

    def get_matching_agent_version(self, no_build=False):
        # strip the series and srch from the built version.
        version_parts = self.version.split('-')
        if len(version_parts) == 4:
            version_number = '-'.join(version_parts[0:2])
        else:
            version_number = version_parts[0]
        if not no_build and self.env.local:
            version_number += '.1'
        return version_number

    def upgrade_juju(self, force_version=True):
        args = ()
        if force_version:
            version = self.get_matching_agent_version(no_build=True)
            args += ('--version', version)
        if self.env.local:
            args += ('--upload-tools',)
        self.juju('upgrade-juju', args)

    def upgrade_mongo(self):
        self.juju('upgrade-mongo', ())

    def backup(self):
        try:
            output = self.get_juju_output('create-backup')
        except subprocess.CalledProcessError as e:
            log.info(e.output)
            raise
        log.info(output)
        backup_file_pattern = re.compile('(juju-backup-[0-9-]+\.(t|tar.)gz)')
        match = backup_file_pattern.search(output)
        if match is None:
            raise Exception("The backup file was not found in output: %s" %
                            output)
        backup_file_name = match.group(1)
        backup_file_path = os.path.abspath(backup_file_name)
        log.info("State-Server backup at %s", backup_file_path)
        return backup_file_path

    def restore_backup(self, backup_file):
        return self.get_juju_output('restore-backup', '-b', '--constraints',
                                    'mem=2G', '--file', backup_file)

    def restore_backup_async(self, backup_file):
        return self.juju_async('restore-backup', ('-b', '--constraints',
                               'mem=2G', '--file', backup_file))

    def enable_ha(self):
        self.juju('enable-ha', ('-n', '3'))

    def action_fetch(self, id, action=None, timeout="1m"):
        """Fetches the results of the action with the given id.

        Will wait for up to 1 minute for the action results.
        The action name here is just used for an more informational error in
        cases where it's available.
        Returns the yaml output of the fetched action.
        """
        out = self.get_juju_output("show-action-output", id, "--wait", timeout)
        status = yaml_loads(out)["status"]
        if status != "completed":
            name = ""
            if action is not None:
                name = " " + action
            raise Exception(
                "timed out waiting for action%s to complete during fetch" %
                name)
        return out

    def action_do(self, unit, action, *args):
        """Performs the given action on the given unit.

        Action params should be given as args in the form foo=bar.
        Returns the id of the queued action.
        """
        args = (unit, action) + args

        output = self.get_juju_output("run-action", *args)
        action_id_pattern = re.compile(
            'Action queued with id: ([a-f0-9\-]{36})')
        match = action_id_pattern.search(output)
        if match is None:
            raise Exception("Action id not found in output: %s" %
                            output)
        return match.group(1)

    def action_do_fetch(self, unit, action, timeout="1m", *args):
        """Performs given action on given unit and waits for the results.

        Action params should be given as args in the form foo=bar.
        Returns the yaml output of the action.
        """
        id = self.action_do(unit, action, *args)
        return self.action_fetch(id, action, timeout)

    def list_space(self):
        return yaml.safe_load(self.get_juju_output('list-space'))

    def add_space(self, space):
        self.juju('add-space', (space),)

    def add_subnet(self, subnet, space):
        self.juju('add-subnet', (subnet, space))

    def is_juju1x(self):
        return self.version.startswith('1.')

    def _get_register_command(self, output):
        for row in output.split('\n'):
            if 'juju register' in row:
                return row.strip().lstrip()
        raise AssertionError('Juju register command not found in output')

    def add_user(self, username, models=None, permissions='read'):
        if models is None:
            models = self.env.environment

        args = (username, '--models', models, '--acl', permissions,
                '-c', self.env.controller.name)

        output = self.get_juju_output('add-user', *args, include_e=False)
        return self._get_register_command(output)

    def revoke(self, username, models=None, permissions='read'):
        if models is None:
            models = self.env.environment

        args = (username, models, '--acl', permissions)

        self.controller_juju('revoke', args)


class EnvJujuClient2B7(EnvJujuClient):

<<<<<<< HEAD
    status_class = ServiceStatus

    def remove_service(self, service):
        self.juju('remove-service', (service,))
=======
    def get_admin_model_name(self):
        """Return the name of the 'admin' model.

        Return the name of the environment when an 'admin' model does
        not exist.
        """
        return 'admin'
>>>>>>> 8c39fa4c


class EnvJujuClient2B3(EnvJujuClient2B7):

    def _add_model(self, model_name, config_file):
        self.controller_juju('create-model', (
            model_name, '--config', config_file))


class EnvJujuClient2B2(EnvJujuClient2B3):

    def get_bootstrap_args(self, upload_tools, config_filename,
                           bootstrap_series=None):
        """Return the bootstrap arguments for the substrate."""
        if self.env.maas:
            constraints = 'mem=2G arch=amd64'
        elif self.env.joyent:
            # Only accept kvm packages by requiring >1 cpu core, see lp:1446264
            constraints = 'mem=2G cpu-cores=1'
        else:
            constraints = 'mem=2G'
        cloud_region = self.get_cloud_region(self.env.get_cloud(),
                                             self.env.get_region())
        args = ['--constraints', constraints, self.env.environment,
                cloud_region, '--config', config_filename]
        if upload_tools:
            args.insert(0, '--upload-tools')
        else:
            args.extend(['--agent-version', self.get_matching_agent_version()])

        if bootstrap_series is not None:
            args.extend(['--bootstrap-series', bootstrap_series])
        return tuple(args)

    def get_admin_client(self):
        """Return a client for the admin model.  May return self."""
        return self

    def get_admin_model_name(self):
        """Return the name of the 'admin' model.

        Return the name of the environment when an 'admin' model does
        not exist.
        """
        models = self.get_models()
        # The dict can be empty because 1.x does not support the models.
        # This is an ambiguous case for the jes feature flag which supports
        # multiple models, but none is named 'admin' by default. Since the
        # jes case also uses '-e' for models, the env is the admin model.
        for model in models.get('models', []):
            if 'admin' in model['name']:
                return 'admin'
        return self.env.environment


class EnvJujuClient2A2(EnvJujuClient2B2):
    """Drives Juju 2.0-alpha2 clients."""

    default_backend = Juju2A2Backend

    @classmethod
    def _get_env(cls, env):
        if isinstance(env, JujuData):
            raise ValueError(
                'JujuData cannot be used with {}'.format(cls.__name__))
        return env

    def bootstrap(self, upload_tools=False, bootstrap_series=None):
        """Bootstrap a controller."""
        self._check_bootstrap()
        args = self.get_bootstrap_args(upload_tools, bootstrap_series)
        self.juju('bootstrap', args, self.env.needs_sudo())

    @contextmanager
    def bootstrap_async(self, upload_tools=False):
        self._check_bootstrap()
        args = self.get_bootstrap_args(upload_tools)
        with self.juju_async('bootstrap', args):
            yield
            log.info('Waiting for bootstrap of {}.'.format(
                self.env.environment))

    def get_bootstrap_args(self, upload_tools, bootstrap_series=None):
        """Return the bootstrap arguments for the substrate."""
        constraints = self._get_substrate_constraints()
        args = ('--constraints', constraints,
                '--agent-version', self.get_matching_agent_version())
        if upload_tools:
            args = ('--upload-tools',) + args
        if bootstrap_series is not None:
            args = args + ('--bootstrap-series', bootstrap_series)
        return args

    def deploy(self, charm, repository=None, to=None, series=None,
               service=None, force=False):
        args = [charm]
        if repository is not None:
            args.extend(['--repository', repository])
        if to is not None:
            args.extend(['--to', to])
        if service is not None:
            args.extend([service])
        return self.juju('deploy', tuple(args))


class EnvJujuClient2A1(EnvJujuClient2A2):
    """Drives Juju 2.0-alpha1 clients."""

    _show_status = 'status'

    default_backend = Juju1XBackend

    def get_cache_path(self):
        return get_cache_path(self.env.juju_home, models=False)

    def remove_service(self, service):
        self.juju('destroy-service', (service,))

    def backup(self):
        environ = self._shell_environ()
        # juju-backup does not support the -e flag.
        environ['JUJU_ENV'] = self.env.environment
        try:
            # Mutate os.environ instead of supplying env parameter so Windows
            # can search env['PATH']
            with scoped_environ(environ):
                args = ['juju', 'backup']
                log.info(' '.join(args))
                output = subprocess.check_output(args)
        except subprocess.CalledProcessError as e:
            log.info(e.output)
            raise
        log.info(output)
        backup_file_pattern = re.compile('(juju-backup-[0-9-]+\.(t|tar.)gz)')
        match = backup_file_pattern.search(output)
        if match is None:
            raise Exception("The backup file was not found in output: %s" %
                            output)
        backup_file_name = match.group(1)
        backup_file_path = os.path.abspath(backup_file_name)
        log.info("State-Server backup at %s", backup_file_path)
        return backup_file_path

    def restore_backup(self, backup_file):
        return self.get_juju_output('restore', '--constraints', 'mem=2G',
                                    backup_file)

    def restore_backup_async(self, backup_file):
        return self.juju_async('restore', ('--constraints', 'mem=2G',
                                           backup_file))

    def enable_ha(self):
        self.juju('ensure-availability', ('-n', '3'))

    def list_models(self):
        """List the models registered with the current controller."""
        log.info('The model is environment {}'.format(self.env.environment))

    def get_models(self):
        """return a models dict with a 'models': [] key-value pair."""
        return {}

    def _get_models(self):
        """return a list of model dicts."""
        # In 2.0-alpha1, 'list-models' produced a yaml list rather than a
        # dict, but the command and parsing are the same.
        return super(EnvJujuClient2A1, self).get_models()

    def list_controllers(self):
        """List the controllers."""
        log.info(
            'The controller is environment {}'.format(self.env.environment))

    @staticmethod
    def get_controller_member_status(info_dict):
        return info_dict.get('state-server-member-status')

    def action_fetch(self, id, action=None, timeout="1m"):
        """Fetches the results of the action with the given id.

        Will wait for up to 1 minute for the action results.
        The action name here is just used for an more informational error in
        cases where it's available.
        Returns the yaml output of the fetched action.
        """
        # the command has to be "action fetch" so that the -e <env> args are
        # placed after "fetch", since that's where action requires them to be.
        out = self.get_juju_output("action fetch", id, "--wait", timeout)
        status = yaml_loads(out)["status"]
        if status != "completed":
            name = ""
            if action is not None:
                name = " " + action
            raise Exception(
                "timed out waiting for action%s to complete during fetch" %
                name)
        return out

    def action_do(self, unit, action, *args):
        """Performs the given action on the given unit.

        Action params should be given as args in the form foo=bar.
        Returns the id of the queued action.
        """
        args = (unit, action) + args

        # the command has to be "action do" so that the -e <env> args are
        # placed after "do", since that's where action requires them to be.
        output = self.get_juju_output("action do", *args)
        action_id_pattern = re.compile(
            'Action queued with id: ([a-f0-9\-]{36})')
        match = action_id_pattern.search(output)
        if match is None:
            raise Exception("Action id not found in output: %s" %
                            output)
        return match.group(1)

    def list_space(self):
        return yaml.safe_load(self.get_juju_output('space list'))

    def add_space(self, space):
        self.juju('space create', (space),)

    def add_subnet(self, subnet, space):
        self.juju('subnet add', (subnet, space))

    def set_model_constraints(self, constraints):
        constraint_strings = self._dict_as_option_strings(constraints)
        return self.juju('set-constraints', constraint_strings)

    def set_config(self, service, options):
        option_strings = ['{}={}'.format(*item) for item in options.items()]
        self.juju('set', (service,) + tuple(option_strings))

    def get_config(self, service):
        return yaml_loads(self.get_juju_output('get', service))

    def get_model_config(self):
        """Return the value of the environment's configured option."""
        return yaml.safe_load(self.get_juju_output('get-env'))

    def get_env_option(self, option):
        """Return the value of the environment's configured option."""
        return self.get_juju_output('get-env', option)

    def set_env_option(self, option, value):
        """Set the value of the option in the environment."""
        option_value = "%s=%s" % (option, value)
        return self.juju('set-env', (option_value,))


class EnvJujuClient1X(EnvJujuClient2A1):
    """Base for all 1.x client drivers."""

    # The environments.yaml options that are replaced by bootstrap options.
    # For Juju 1.x, no bootstrap options are used.
    bootstrap_replaces = frozenset()

    destroy_model_command = 'destroy-environment'

    supported_container_types = frozenset([KVM_MACHINE, LXC_MACHINE])

    def get_bootstrap_args(self, upload_tools, bootstrap_series=None):
        """Return the bootstrap arguments for the substrate."""
        constraints = self._get_substrate_constraints()
        args = ('--constraints', constraints)
        if upload_tools:
            args = ('--upload-tools',) + args
        if bootstrap_series is not None:
            env_val = self.env.config.get('default-series')
            if bootstrap_series != env_val:
                raise BootstrapMismatch(
                    'bootstrap-series', bootstrap_series, 'default-series',
                    env_val)
        return args

    def get_jes_command(self):
        """Return the JES command to destroy a controller.

        Juju 2.x has 'kill-controller'.
        Some intermediate versions had 'controller kill'.
        Juju 1.25 has 'system kill' when the jes feature flag is set.

        :raises: JESNotSupported when the version of Juju does not expose
            a JES command.
        :return: The JES command.
        """
        commands = self.get_juju_output('help', 'commands', include_e=False)
        for line in commands.splitlines():
            for cmd in _jes_cmds.keys():
                if line.startswith(cmd):
                    return cmd
        raise JESNotSupported()

    def make_model_config(self):
        config_dict = make_safe_config(self)
        # Strip unneeded variables.
        return config_dict

    def _add_model(self, model_name, config_file):
        seen_cmd = self.get_jes_command()
        if seen_cmd == SYSTEM:
            controller_option = ('-s', self.env.environment)
        else:
            controller_option = ('-c', self.env.environment)
        self.juju(_jes_cmds[seen_cmd]['create'], controller_option + (
            model_name, '--config', config_file), include_e=False)

    def destroy_model(self):
        """With JES enabled, destroy-environment destroys the model."""
        self.destroy_environment(force=False)

    def destroy_environment(self, force=True, delete_jenv=False):
        if force:
            force_arg = ('--force',)
        else:
            force_arg = ()
        exit_status = self.juju(
            'destroy-environment',
            (self.env.environment,) + force_arg + ('-y',),
            self.env.needs_sudo(), check=False, include_e=False,
            timeout=timedelta(minutes=10).total_seconds())
        if delete_jenv:
            jenv_path = get_jenv_path(self.env.juju_home, self.env.environment)
            ensure_deleted(jenv_path)
        return exit_status

    def _get_models(self):
        """return a list of model dicts."""
        return yaml.safe_load(self.get_juju_output(
            'environments', '-s', self.env.environment, '--format', 'yaml',
            include_e=False))

    def deploy_bundle(self, bundle, timeout=_DEFAULT_BUNDLE_TIMEOUT):
        """Deploy bundle using deployer for Juju 1.X version."""
        self.deployer(bundle, timeout=timeout)

    def deployer(self, bundle_template, name=None, deploy_delay=10,
                 timeout=3600):
        bundle = self.format_bundle(bundle_template)
        args = (
            '--debug',
            '--deploy-delay', str(deploy_delay),
            '--timeout', str(timeout),
            '--config', bundle,
        )
        if name:
            args += (name,)
        self.juju('deployer', args, self.env.needs_sudo())

    def upgrade_charm(self, service, charm_path=None):
        args = (service,)
        if charm_path is not None:
            repository = os.path.dirname(os.path.dirname(charm_path))
            args = args + ('--repository', repository)
        self.juju('upgrade-charm', args)

    def get_controller_endpoint(self):
        """Return the address of the state-server leader."""
        endpoint = self.get_juju_output('api-endpoints')
        address, port = split_address_port(endpoint)
        return address

    def upgrade_mongo(self):
        raise UpgradeMongoNotSupported()


class EnvJujuClient22(EnvJujuClient1X):

    used_feature_flags = frozenset(['actions'])

    def __init__(self, *args, **kwargs):
        super(EnvJujuClient22, self).__init__(*args, **kwargs)
        self.feature_flags.add('actions')


class EnvJujuClient26(EnvJujuClient1X):
    """Drives Juju 2.6-series clients."""

    used_feature_flags = frozenset(['address-allocation', 'cloudsigma', 'jes'])

    def __init__(self, *args, **kwargs):
        super(EnvJujuClient26, self).__init__(*args, **kwargs)
        if self.env is None or self.env.config is None:
            return
        if self.env.config.get('type') == 'cloudsigma':
            self.feature_flags.add('cloudsigma')

    def enable_jes(self):
        """Enable JES if JES is optional.

        :raises: JESByDefault when JES is always enabled; Juju has the
            'destroy-controller' command.
        :raises: JESNotSupported when JES is not supported; Juju does not have
            the 'system kill' command when the JES feature flag is set.
        """

        if 'jes' in self.feature_flags:
            return
        if self.is_jes_enabled():
            raise JESByDefault()
        self.feature_flags.add('jes')
        if not self.is_jes_enabled():
            self.feature_flags.remove('jes')
            raise JESNotSupported()

    def disable_jes(self):
        if 'jes' in self.feature_flags:
            self.feature_flags.remove('jes')

    def enable_container_address_allocation(self):
        self.feature_flags.add('address-allocation')


class EnvJujuClient25(EnvJujuClient26):
    """Drives Juju 2.5-series clients."""


class EnvJujuClient24(EnvJujuClient25):
    """Similar to EnvJujuClient25, but lacking JES support."""

    used_feature_flags = frozenset(['cloudsigma'])

    def enable_jes(self):
        raise JESNotSupported()

    def add_ssh_machines(self, machines):
        for machine in machines:
            self.juju('add-machine', ('ssh:' + machine,))


def get_local_root(juju_home, env):
    return os.path.join(juju_home, env.environment)


def bootstrap_from_env(juju_home, client):
    with temp_bootstrap_env(juju_home, client):
        client.bootstrap()


def quickstart_from_env(juju_home, client, bundle):
    with temp_bootstrap_env(juju_home, client):
        client.quickstart(bundle)


@contextmanager
def maybe_jes(client, jes_enabled, try_jes):
    """If JES is desired and not enabled, try to enable it for this context.

    JES will be in its previous state after exiting this context.
    If jes_enabled is True or try_jes is False, the context is a no-op.
    If enable_jes() raises JESNotSupported, JES will not be enabled in the
    context.

    The with value is True if JES is enabled in the context.
    """

    class JESUnwanted(Exception):
        """Non-error.  Used to avoid enabling JES if not wanted."""

    try:
        if not try_jes or jes_enabled:
            raise JESUnwanted
        client.enable_jes()
    except (JESNotSupported, JESUnwanted):
        yield jes_enabled
        return
    else:
        try:
            yield True
        finally:
            client.disable_jes()


def tear_down(client, jes_enabled, try_jes=False):
    """Tear down a JES or non-JES environment.

    JES environments are torn down via 'controller kill' or 'system kill',
    and non-JES environments are torn down via 'destroy-environment --force.'
    """
    with maybe_jes(client, jes_enabled, try_jes) as jes_enabled:
        if jes_enabled:
            client.kill_controller()
        else:
            if client.destroy_environment(force=False) != 0:
                client.destroy_environment(force=True)


def uniquify_local(env):
    """Ensure that local environments have unique port settings.

    This allows local environments to be duplicated despite
    https://bugs.launchpad.net/bugs/1382131
    """
    if not env.local:
        return
    port_defaults = {
        'api-port': 17070,
        'state-port': 37017,
        'storage-port': 8040,
        'syslog-port': 6514,
    }
    for key, default in port_defaults.items():
        env.config[key] = env.config.get(key, default) + 1


def dump_environments_yaml(juju_home, config):
    environments_path = get_environments_path(juju_home)
    with open(environments_path, 'w') as config_file:
        yaml.safe_dump(config, config_file)


@contextmanager
def _temp_env(new_config, parent=None, set_home=True):
    """Use the supplied config as juju environment.

    This is not a fully-formed version for bootstrapping.  See
    temp_bootstrap_env.
    """
    with temp_dir(parent) as temp_juju_home:
        dump_environments_yaml(temp_juju_home, new_config)
        if set_home:
            context = scoped_environ()
        else:
            context = nested()
        with context:
            if set_home:
                os.environ['JUJU_HOME'] = temp_juju_home
                os.environ['JUJU_DATA'] = temp_juju_home
            yield temp_juju_home


def jes_home_path(juju_home, dir_name):
    return os.path.join(juju_home, 'jes-homes', dir_name)


def get_cache_path(juju_home, models=False):
    if models:
        root = os.path.join(juju_home, 'models')
    else:
        root = os.path.join(juju_home, 'environments')
    return os.path.join(root, 'cache.yaml')


def make_safe_config(client):
    config = dict(client.env.config)
    if 'agent-version' in client.bootstrap_replaces:
        config.pop('agent-version', None)
    else:
        config['agent-version'] = client.get_matching_agent_version()
    # AFAICT, we *always* want to set test-mode to True.  If we ever find a
    # use-case where we don't, we can make this optional.
    config['test-mode'] = True
    # Explicitly set 'name', which Juju implicitly sets to env.environment to
    # ensure MAASAccount knows what the name will be.
    config['name'] = client.env.environment
    if config['type'] == 'local':
        config.setdefault('root-dir', get_local_root(client.env.juju_home,
                          client.env))
        # MongoDB requires a lot of free disk space, and the only
        # visible error message is from "juju bootstrap":
        # "cannot initiate replication set" if disk space is low.
        # What "low" exactly means, is unclear, but 8GB should be
        # enough.
        ensure_dir(config['root-dir'])
        check_free_disk_space(config['root-dir'], 8000000, "MongoDB files")
        if client.env.kvm:
            check_free_disk_space(
                "/var/lib/uvtool/libvirt/images", 2000000,
                "KVM disk files")
        else:
            check_free_disk_space(
                "/var/lib/lxc", 2000000, "LXC containers")
    return config


@contextmanager
def temp_bootstrap_env(juju_home, client, set_home=True, permanent=False):
    """Create a temporary environment for bootstrapping.

    This involves creating a temporary juju home directory and returning its
    location.

    :param set_home: Set JUJU_HOME to match the temporary home in this
        context.  If False, juju_home should be supplied to bootstrap.
    """
    new_config = {
        'environments': {client.env.environment: make_safe_config(client)}}
    # Always bootstrap a matching environment.
    jenv_path = get_jenv_path(juju_home, client.env.environment)
    if permanent:
        context = client.env.make_jes_home(
            juju_home, client.env.environment, new_config)
    else:
        context = _temp_env(new_config, juju_home, set_home)
    with context as temp_juju_home:
        if os.path.lexists(jenv_path):
            raise Exception('%s already exists!' % jenv_path)
        new_jenv_path = get_jenv_path(temp_juju_home, client.env.environment)
        # Create a symlink to allow access while bootstrapping, and to reduce
        # races.  Can't use a hard link because jenv doesn't exist until
        # partway through bootstrap.
        ensure_dir(os.path.join(juju_home, 'environments'))
        # Skip creating symlink where not supported (i.e. Windows).
        if not permanent and getattr(os, 'symlink', None) is not None:
            os.symlink(new_jenv_path, jenv_path)
        old_juju_home = client.env.juju_home
        client.env.juju_home = temp_juju_home
        try:
            yield temp_juju_home
        finally:
            if not permanent:
                # replace symlink with file before deleting temp home.
                try:
                    os.rename(new_jenv_path, jenv_path)
                except OSError as e:
                    if e.errno != errno.ENOENT:
                        raise
                    # Remove dangling symlink
                    try:
                        os.unlink(jenv_path)
                    except OSError as e:
                        if e.errno != errno.ENOENT:
                            raise
                client.env.juju_home = old_juju_home


def get_machine_dns_name(client, machine, timeout=600):
    """Wait for dns-name on a juju machine."""
    for status in client.status_until(timeout=timeout):
        try:
            return _dns_name_for_machine(status, machine)
        except KeyError:
            log.debug("No dns-name yet for machine %s", machine)


def _dns_name_for_machine(status, machine):
    host = status.status['machines'][machine]['dns-name']
    if is_ipv6_address(host):
        log.warning("Selected IPv6 address for machine %s: %r", machine, host)
    return host


class Controller:

    def __init__(self, name):
        self.name = name


class SimpleEnvironment:

    def __init__(self, environment, config=None, juju_home=None,
                 controller=None):
        if controller is None:
            controller = Controller(environment)
        self.controller = controller
        self.environment = environment
        self.config = config
        self.juju_home = juju_home
        if self.config is not None:
            self.local = bool(self.config.get('type') == 'local')
            self.kvm = (
                self.local and bool(self.config.get('container') == 'kvm'))
            self.maas = bool(self.config.get('type') == 'maas')
            self.joyent = bool(self.config.get('type') == 'joyent')
        else:
            self.local = False
            self.kvm = False
            self.maas = False
            self.joyent = False

    def clone(self, model_name=None):
        config = deepcopy(self.config)
        if model_name is None:
            model_name = self.environment
        else:
            config['name'] = model_name
        result = self.__class__(model_name, config, self.juju_home,
                                self.controller)
        result.local = self.local
        result.kvm = self.kvm
        result.maas = self.maas
        result.joyent = self.joyent
        return result

    def __eq__(self, other):
        if type(self) != type(other):
            return False
        if self.environment != other.environment:
            return False
        if self.config != other.config:
            return False
        if self.local != other.local:
            return False
        if self.maas != other.maas:
            return False
        return True

    def __ne__(self, other):
        return not self == other

    def set_model_name(self, model_name, set_controller=True):
        if set_controller:
            self.controller.name = model_name
        self.environment = model_name
        self.config['name'] = model_name

    @classmethod
    def from_config(cls, name):
        return cls._from_config(name)

    @classmethod
    def _from_config(cls, name):
        config, selected = get_selected_environment(name)
        if name is None:
            name = selected
        return cls(name, config)

    def needs_sudo(self):
        return self.local

    @contextmanager
    def make_jes_home(self, juju_home, dir_name, new_config):
        home_path = jes_home_path(juju_home, dir_name)
        if os.path.exists(home_path):
            rmtree(home_path)
        os.makedirs(home_path)
        self.dump_yaml(home_path, new_config)
        yield home_path

    def dump_yaml(self, path, config):
        dump_environments_yaml(path, config)


class JujuData(SimpleEnvironment):

    def __init__(self, environment, config=None, juju_home=None,
                 controller=None):
        if juju_home is None:
            juju_home = get_juju_home()
        super(JujuData, self).__init__(environment, config, juju_home,
                                       controller)
        self.credentials = {}
        self.clouds = {}

    def clone(self, model_name=None):
        result = super(JujuData, self).clone(model_name)
        result.credentials = deepcopy(self.credentials)
        result.clouds = deepcopy(self.clouds)
        return result

    @classmethod
    def from_env(cls, env):
        juju_data = cls(env.environment, env.config, env.juju_home)
        juju_data.load_yaml()
        return juju_data

    def load_yaml(self):
        try:
            with open(os.path.join(self.juju_home, 'credentials.yaml')) as f:
                self.credentials = yaml.safe_load(f)
        except IOError as e:
            if e.errno != errno.ENOENT:
                raise RuntimeError(
                    'Failed to read credentials file: {}'.format(str(e)))
            self.credentials = {}
        try:
            with open(os.path.join(self.juju_home, 'clouds.yaml')) as f:
                self.clouds = yaml.safe_load(f)
        except IOError as e:
            if e.errno != errno.ENOENT:
                raise RuntimeError(
                    'Failed to read clouds file: {}'.format(str(e)))
            # Default to an empty clouds file.
            self.clouds = {'clouds': {}}

    @classmethod
    def from_config(cls, name):
        juju_data = cls._from_config(name)
        juju_data.load_yaml()
        return juju_data

    def dump_yaml(self, path, config):
        """Dump the configuration files to the specified path.

        config is unused, but is accepted for compatibility with
        SimpleEnvironment and make_jes_home().
        """
        with open(os.path.join(path, 'credentials.yaml'), 'w') as f:
            yaml.safe_dump(self.credentials, f)
        with open(os.path.join(path, 'clouds.yaml'), 'w') as f:
            yaml.safe_dump(self.clouds, f)

    def find_endpoint_cloud(self, cloud_type, endpoint):
        for cloud, cloud_config in self.clouds['clouds'].items():
            if cloud_config['type'] != cloud_type:
                continue
            if cloud_config['endpoint'] == endpoint:
                return cloud
        raise LookupError('No such endpoint: {}'.format(endpoint))

    def get_cloud(self):
        provider = self.config['type']
        # Separate cloud recommended by: Juju Cloud / Credentials / BootStrap /
        # Model CLI specification
        if provider == 'ec2' and self.config['region'] == 'cn-north-1':
            return 'aws-china'
        if provider not in ('maas', 'openstack'):
            return {
                'ec2': 'aws',
                'gce': 'google',
            }.get(provider, provider)
        if provider == 'maas':
            endpoint = self.config['maas-server']
        elif provider == 'openstack':
            endpoint = self.config['auth-url']
        return self.find_endpoint_cloud(provider, endpoint)

    def get_region(self):
        provider = self.config['type']
        if provider == 'azure':
            if 'tenant-id' not in self.config:
                return self.config['location'].replace(' ', '').lower()
            return self.config['location']
        elif provider == 'joyent':
            matcher = re.compile('https://(.*).api.joyentcloud.com')
            return matcher.match(self.config['sdc-url']).group(1)
        elif provider == 'lxd':
            return 'localhost'
        elif provider == 'manual':
            return self.config['bootstrap-host']
        elif provider in ('maas', 'manual'):
            return None
        else:
            return self.config['region']


class GroupReporter:

    def __init__(self, stream, expected):
        self.stream = stream
        self.expected = expected
        self.last_group = None
        self.ticks = 0
        self.wrap_offset = 0
        self.wrap_width = 79

    def _write(self, string):
        self.stream.write(string)
        self.stream.flush()

    def finish(self):
        if self.last_group:
            self._write("\n")

    def update(self, group):
        if group == self.last_group:
            if (self.wrap_offset + self.ticks) % self.wrap_width == 0:
                self._write("\n")
            self._write("." if self.ticks or not self.wrap_offset else " .")
            self.ticks += 1
            return
        value_listing = []
        for value, entries in sorted(group.items()):
            if value == self.expected:
                continue
            value_listing.append('%s: %s' % (value, ', '.join(entries)))
        string = ' | '.join(value_listing)
        lead_length = len(string) + 1
        if self.last_group:
            string = "\n" + string
        self._write(string)
        self.last_group = group
        self.ticks = 0
        self.wrap_offset = lead_length if lead_length < self.wrap_width else 0<|MERGE_RESOLUTION|>--- conflicted
+++ resolved
@@ -1535,20 +1535,18 @@
 
 class EnvJujuClient2B7(EnvJujuClient):
 
-<<<<<<< HEAD
     status_class = ServiceStatus
+
+    def get_admin_model_name(self):
+        """Return the name of the 'admin' model.
+
+        Return the name of the environment when an 'admin' model does
+        not exist.
+        """
+        return 'admin'
 
     def remove_service(self, service):
         self.juju('remove-service', (service,))
-=======
-    def get_admin_model_name(self):
-        """Return the name of the 'admin' model.
-
-        Return the name of the environment when an 'admin' model does
-        not exist.
-        """
-        return 'admin'
->>>>>>> 8c39fa4c
 
 
 class EnvJujuClient2B3(EnvJujuClient2B7):
