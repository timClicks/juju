--- conflicted
+++ resolved
@@ -24,74 +24,6 @@
 
 var _ = gc.Suite(&InterfaceInfoSuite{})
 
-<<<<<<< HEAD
-func (s *InterfaceInfoSuite) SetUpTest(c *gc.C) {
-	s.info = []corenetwork.InterfaceInfo{
-		{VLANTag: 1, DeviceIndex: 0, InterfaceName: "eth0"},
-		{VLANTag: 0, DeviceIndex: 1, InterfaceName: "eth1"},
-		{VLANTag: 42, DeviceIndex: 2, InterfaceName: "br2"},
-		{ConfigType: corenetwork.ConfigDHCP, NoAutoStart: true},
-		{Addresses: corenetwork.ProviderAddresses{corenetwork.NewProviderAddress("0.1.2.3")}},
-		{DNSServers: corenetwork.NewProviderAddresses("1.1.1.1", "2.2.2.2")},
-		{GatewayAddress: corenetwork.NewProviderAddress("4.3.2.1")},
-		{AvailabilityZones: []string{"foo", "bar"}},
-		{Routes: []corenetwork.Route{{
-			DestinationCIDR: "0.1.2.3/24",
-			GatewayIP:       "0.1.2.1",
-			Metric:          0,
-		}}},
-	}
-}
-
-func (s *InterfaceInfoSuite) TestActualInterfaceName(c *gc.C) {
-	c.Check(s.info[0].ActualInterfaceName(), gc.Equals, "eth0.1")
-	c.Check(s.info[1].ActualInterfaceName(), gc.Equals, "eth1")
-	c.Check(s.info[2].ActualInterfaceName(), gc.Equals, "br2.42")
-}
-
-func (s *InterfaceInfoSuite) TestIsVirtual(c *gc.C) {
-	c.Check(s.info[0].IsVirtual(), jc.IsTrue)
-	c.Check(s.info[1].IsVirtual(), jc.IsFalse)
-	c.Check(s.info[2].IsVirtual(), jc.IsTrue)
-}
-
-func (s *InterfaceInfoSuite) TestIsVLAN(c *gc.C) {
-	c.Check(s.info[0].IsVLAN(), jc.IsTrue)
-	c.Check(s.info[1].IsVLAN(), jc.IsFalse)
-	c.Check(s.info[2].IsVLAN(), jc.IsTrue)
-}
-
-func (s *InterfaceInfoSuite) TestAdditionalFields(c *gc.C) {
-	c.Check(s.info[3].ConfigType, gc.Equals, corenetwork.ConfigDHCP)
-	c.Check(s.info[3].NoAutoStart, jc.IsTrue)
-	c.Check(s.info[4].Addresses, jc.DeepEquals, corenetwork.ProviderAddresses{corenetwork.NewProviderAddress("0.1.2.3")})
-	c.Check(s.info[5].DNSServers, jc.DeepEquals, corenetwork.NewProviderAddresses("1.1.1.1", "2.2.2.2"))
-	c.Check(s.info[6].GatewayAddress, jc.DeepEquals, corenetwork.NewProviderAddress("4.3.2.1"))
-	c.Check(s.info[7].AvailabilityZones, jc.DeepEquals, []string{"foo", "bar"})
-	c.Check(s.info[8].Routes, jc.DeepEquals, []corenetwork.Route{{
-		DestinationCIDR: "0.1.2.3/24",
-		GatewayIP:       "0.1.2.1",
-		Metric:          0,
-	}})
-}
-
-func (s *InterfaceInfoSuite) TestSortInterfaceInfo(c *gc.C) {
-	info := []corenetwork.InterfaceInfo{
-		{VLANTag: 42, DeviceIndex: 2, InterfaceName: "br2"},
-		{VLANTag: 0, DeviceIndex: 1, InterfaceName: "eth1"},
-		{VLANTag: 1, DeviceIndex: 0, InterfaceName: "eth0"},
-	}
-	expectedInfo := []corenetwork.InterfaceInfo{
-		{VLANTag: 1, DeviceIndex: 0, InterfaceName: "eth0"},
-		{VLANTag: 0, DeviceIndex: 1, InterfaceName: "eth1"},
-		{VLANTag: 42, DeviceIndex: 2, InterfaceName: "br2"},
-	}
-	corenetwork.SortInterfaceInfo(info)
-	c.Assert(info, jc.DeepEquals, expectedInfo)
-}
-
-=======
->>>>>>> 1e3b7464
 type RouteSuite struct{}
 
 var _ = gc.Suite(&RouteSuite{})
