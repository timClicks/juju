--- conflicted
+++ resolved
@@ -948,198 +948,6 @@
 	c.Assert(result.NetworkInfo, jc.DeepEquals, expected)
 }
 
-<<<<<<< HEAD
-func (suite *maas2EnvironSuite) TestStorageReturnsStorage(c *gc.C) {
-	controller := newFakeController()
-	env := suite.makeEnviron(c, controller)
-	stor := env.Storage()
-	c.Check(stor, gc.NotNil)
-	// The Storage object is really a maasStorage.
-	specificStorage := stor.(*maas2Storage)
-	// Its environment pointer refers back to its environment.
-	c.Check(specificStorage.environ, gc.Equals, env)
-	c.Check(specificStorage.maasController, gc.Equals, controller)
-}
-
-func (suite *maas2EnvironSuite) TestStartInstanceEndToEnd(c *gc.C) {
-	suite.setupFakeTools(c)
-	machine := newFakeMachine("gus", arch.HostArch(), "Deployed")
-	file := &fakeFile{name: "agent-prefix-provider-state"}
-	controller := newFakeControllerWithFiles(file)
-	controller.machines = []gomaasapi.Machine{machine}
-	controller.allocateMachine = machine
-	controller.allocateMachineMatches = gomaasapi.ConstraintMatches{
-		Storage: map[string]gomaasapi.BlockDevice{},
-	}
-
-	env := suite.makeEnviron(c, controller)
-	err := bootstrap.Bootstrap(envtesting.BootstrapContext(c), env, bootstrap.BootstrapParams{})
-	c.Assert(err, jc.ErrorIsNil)
-
-	machine.Stub.CheckCallNames(c, "Start")
-	controller.Stub.CheckCallNames(c, "GetFile", "AddFile")
-	addFileArgs, ok := controller.Stub.Calls()[1].Args[0].(gomaasapi.AddFileArgs)
-	c.Assert(ok, jc.IsTrue)
-
-	// Make it look like the right state was written to the file.
-	buffer := new(bytes.Buffer)
-	buffer.ReadFrom(addFileArgs.Reader)
-	file.contents = buffer.Bytes()
-	c.Check(string(buffer.Bytes()), gc.Equals, "state-instances:\n- gus\n")
-
-	// Test the instance id is correctly recorded for the bootstrap node.
-	// Check that ControllerInstances returns the id of the bootstrap machine.
-	instanceIds, err := env.ControllerInstances()
-	c.Assert(err, jc.ErrorIsNil)
-	c.Assert(instanceIds, gc.HasLen, 1)
-	insts, err := env.AllInstances()
-	c.Assert(err, jc.ErrorIsNil)
-	c.Assert(insts, gc.HasLen, 1)
-	c.Check(insts[0].Id(), gc.Equals, instanceIds[0])
-
-	node1 := newFakeMachine("victor", arch.HostArch(), "Deployed")
-	node1.hostname = "host1"
-	node1.cpuCount = 1
-	node1.memory = 1024
-	node1.zoneName = "test_zone"
-	controller.allocateMachine = node1
-
-	instance, hc := testing.AssertStartInstance(c, env, "1")
-	c.Check(instance, gc.NotNil)
-	c.Assert(hc, gc.NotNil)
-	c.Check(hc.String(), gc.Equals, fmt.Sprintf("arch=%s cpu-cores=1 mem=1024M availability-zone=test_zone", arch.HostArch()))
-
-	node1.Stub.CheckCallNames(c, "Start")
-	startArgs, ok := node1.Stub.Calls()[0].Args[0].(gomaasapi.StartArgs)
-	c.Assert(ok, jc.IsTrue)
-
-	decodedUserData, err := decodeUserData(startArgs.UserData)
-	c.Assert(err, jc.ErrorIsNil)
-	info := machineInfo{"host1"}
-	cloudcfg, err := cloudinit.New("precise")
-	c.Assert(err, jc.ErrorIsNil)
-	cloudinitRunCmd, err := info.cloudinitRunCmd(cloudcfg)
-	c.Assert(err, jc.ErrorIsNil)
-	data, err := goyaml.Marshal(cloudinitRunCmd)
-	c.Assert(err, jc.ErrorIsNil)
-	c.Check(string(decodedUserData), jc.Contains, string(data))
-
-	// Trash the tools and try to start another instance.
-	suite.PatchValue(&envtools.DefaultBaseURL, "")
-	instance, _, _, err = testing.StartInstance(env, "2")
-	c.Check(instance, gc.IsNil)
-	c.Check(err, jc.Satisfies, errors.IsNotFound)
-}
-
-func (suite *maas2EnvironSuite) TestControllerInstances(c *gc.C) {
-	controller := newFakeControllerWithErrors(gomaasapi.NewNoMatchError("state"))
-	env := suite.makeEnviron(c, controller)
-	_, err := env.ControllerInstances()
-	c.Assert(err, gc.Equals, environs.ErrNotBootstrapped)
-
-	tests := [][]instance.Id{{}, {"inst-0"}, {"inst-0", "inst-1"}}
-	for _, expected := range tests {
-		state, err := goyaml.Marshal(&common.BootstrapState{StateInstances: expected})
-		c.Assert(err, jc.ErrorIsNil)
-
-		controller.files = []gomaasapi.File{&fakeFile{
-			name:     "agent-prefix-provider-state",
-			contents: state,
-		}}
-		controllerInstances, err := env.ControllerInstances()
-		c.Assert(err, jc.ErrorIsNil)
-		c.Assert(controllerInstances, jc.SameContents, expected)
-	}
-}
-
-func (suite *maas2EnvironSuite) TestControllerInstancesFailsIfNoStateInstances(c *gc.C) {
-	env := suite.makeEnviron(c,
-		newFakeControllerWithErrors(gomaasapi.NewNoMatchError("state")))
-	_, err := env.ControllerInstances()
-	c.Check(err, gc.Equals, environs.ErrNotBootstrapped)
-}
-
-func (suite *maas2EnvironSuite) TestDestroy(c *gc.C) {
-	file1 := &fakeFile{name: "agent-prefix-provider-state"}
-	file2 := &fakeFile{name: "agent-prefix-horace"}
-	controller := newFakeControllerWithFiles(file1, file2)
-	controller.machines = []gomaasapi.Machine{&fakeMachine{systemID: "pete"}}
-	env := suite.makeEnviron(c, controller)
-	err := env.Destroy()
-	c.Check(err, jc.ErrorIsNil)
-
-	controller.Stub.CheckCallNames(c, "ReleaseMachines", "GetFile", "Files", "GetFile", "GetFile")
-	// Instances have been stopped.
-	controller.Stub.CheckCall(c, 0, "ReleaseMachines", gomaasapi.ReleaseMachinesArgs{
-		SystemIDs: []string{"pete"},
-		Comment:   "Released by Juju MAAS provider",
-	})
-
-	// Files have been cleaned up.
-	c.Check(file1.deleted, jc.IsTrue)
-	c.Check(file2.deleted, jc.IsTrue)
-}
-
-func (suite *maas2EnvironSuite) TestBootstrapFailsIfNoTools(c *gc.C) {
-	env := suite.makeEnviron(c, newFakeController())
-	// Disable auto-uploading by setting the agent version.
-	cfg, err := env.Config().Apply(map[string]interface{}{
-		"agent-version": jujuversion.Current.String(),
-	})
-	c.Assert(err, jc.ErrorIsNil)
-	err = env.SetConfig(cfg)
-	c.Assert(err, jc.ErrorIsNil)
-	err = bootstrap.Bootstrap(envtesting.BootstrapContext(c), env, bootstrap.BootstrapParams{})
-	c.Check(err, gc.ErrorMatches, "Juju cannot bootstrap because no tools are available for your model(.|\n)*")
-}
-
-func (suite *maas2EnvironSuite) TestBootstrapFailsIfNoNodes(c *gc.C) {
-	suite.setupFakeTools(c)
-	controller := newFakeController()
-	controller.allocateMachineError = gomaasapi.NewNoMatchError("oops")
-	env := suite.makeEnviron(c, controller)
-	err := bootstrap.Bootstrap(envtesting.BootstrapContext(c), env, bootstrap.BootstrapParams{})
-	// Since there are no nodes, the attempt to allocate one returns a
-	// 409: Conflict.
-	c.Check(err, gc.ErrorMatches, ".*cannot run instances.*")
-}
-
-func (suite *maas2EnvironSuite) TestGetToolsMetadataSources(c *gc.C) {
-	// Add a dummy file to storage so we can use that to check the
-	// obtained source later.
-	env := suite.makeEnviron(c, newFakeControllerWithFiles(
-		&fakeFile{name: "agent-prefix-tools/filename", contents: makeRandomBytes(10)},
-	))
-	sources, err := envtools.GetMetadataSources(env)
-	c.Assert(err, jc.ErrorIsNil)
-	c.Assert(sources, gc.HasLen, 0)
-}
-
-func (suite *maas2EnvironSuite) TestConstraintsValidator(c *gc.C) {
-	controller := newFakeController()
-	controller.bootResources = []gomaasapi.BootResource{&fakeBootResource{name: "trusty", architecture: "amd64"}}
-	env := suite.makeEnviron(c, controller)
-	validator, err := env.ConstraintsValidator()
-	c.Assert(err, jc.ErrorIsNil)
-	cons := constraints.MustParse("arch=amd64 cpu-power=10 instance-type=foo virt-type=kvm")
-	unsupported, err := validator.Validate(cons)
-	c.Assert(err, jc.ErrorIsNil)
-	c.Assert(unsupported, jc.SameContents, []string{"cpu-power", "instance-type", "virt-type"})
-}
-
-func (suite *maas2EnvironSuite) TestConstraintsValidatorVocab(c *gc.C) {
-	controller := newFakeController()
-	controller.bootResources = []gomaasapi.BootResource{
-		&fakeBootResource{name: "trusty", architecture: "amd64"},
-		&fakeBootResource{name: "precise", architecture: "armhf"},
-	}
-	env := suite.makeEnviron(c, controller)
-	validator, err := env.ConstraintsValidator()
-	c.Assert(err, jc.ErrorIsNil)
-	cons := constraints.MustParse("arch=ppc64el")
-	_, err = validator.Validate(cons)
-	c.Assert(err, gc.ErrorMatches, "invalid constraint value: arch=ppc64el\nvalid values are: \\[amd64 armhf\\]")
-=======
 func (suite *maas2EnvironSuite) TestAllocateContainerAddressesSingleNic(c *gc.C) {
 	vlan1 := fakeVLAN{
 		id:  5001,
@@ -1427,5 +1235,196 @@
 	result, err := env.AllocateContainerAddresses(instance.Id("1"), prepared)
 	c.Assert(err, jc.ErrorIsNil)
 	c.Assert(result, jc.DeepEquals, prepared)
->>>>>>> 50583f0f
+}
+
+func (suite *maas2EnvironSuite) TestStorageReturnsStorage(c *gc.C) {
+	controller := newFakeController()
+	env := suite.makeEnviron(c, controller)
+	stor := env.Storage()
+	c.Check(stor, gc.NotNil)
+	// The Storage object is really a maasStorage.
+	specificStorage := stor.(*maas2Storage)
+	// Its environment pointer refers back to its environment.
+	c.Check(specificStorage.environ, gc.Equals, env)
+	c.Check(specificStorage.maasController, gc.Equals, controller)
+}
+
+func (suite *maas2EnvironSuite) TestStartInstanceEndToEnd(c *gc.C) {
+	suite.setupFakeTools(c)
+	machine := newFakeMachine("gus", arch.HostArch(), "Deployed")
+	file := &fakeFile{name: "agent-prefix-provider-state"}
+	controller := newFakeControllerWithFiles(file)
+	controller.machines = []gomaasapi.Machine{machine}
+	controller.allocateMachine = machine
+	controller.allocateMachineMatches = gomaasapi.ConstraintMatches{
+		Storage: map[string]gomaasapi.BlockDevice{},
+	}
+
+	env := suite.makeEnviron(c, controller)
+	err := bootstrap.Bootstrap(envtesting.BootstrapContext(c), env, bootstrap.BootstrapParams{})
+	c.Assert(err, jc.ErrorIsNil)
+
+	machine.Stub.CheckCallNames(c, "Start")
+	controller.Stub.CheckCallNames(c, "GetFile", "AddFile")
+	addFileArgs, ok := controller.Stub.Calls()[1].Args[0].(gomaasapi.AddFileArgs)
+	c.Assert(ok, jc.IsTrue)
+
+	// Make it look like the right state was written to the file.
+	buffer := new(bytes.Buffer)
+	buffer.ReadFrom(addFileArgs.Reader)
+	file.contents = buffer.Bytes()
+	c.Check(string(buffer.Bytes()), gc.Equals, "state-instances:\n- gus\n")
+
+	// Test the instance id is correctly recorded for the bootstrap node.
+	// Check that ControllerInstances returns the id of the bootstrap machine.
+	instanceIds, err := env.ControllerInstances()
+	c.Assert(err, jc.ErrorIsNil)
+	c.Assert(instanceIds, gc.HasLen, 1)
+	insts, err := env.AllInstances()
+	c.Assert(err, jc.ErrorIsNil)
+	c.Assert(insts, gc.HasLen, 1)
+	c.Check(insts[0].Id(), gc.Equals, instanceIds[0])
+
+	node1 := newFakeMachine("victor", arch.HostArch(), "Deployed")
+	node1.hostname = "host1"
+	node1.cpuCount = 1
+	node1.memory = 1024
+	node1.zoneName = "test_zone"
+	controller.allocateMachine = node1
+
+	instance, hc := testing.AssertStartInstance(c, env, "1")
+	c.Check(instance, gc.NotNil)
+	c.Assert(hc, gc.NotNil)
+	c.Check(hc.String(), gc.Equals, fmt.Sprintf("arch=%s cpu-cores=1 mem=1024M availability-zone=test_zone", arch.HostArch()))
+
+	node1.Stub.CheckCallNames(c, "Start")
+	startArgs, ok := node1.Stub.Calls()[0].Args[0].(gomaasapi.StartArgs)
+	c.Assert(ok, jc.IsTrue)
+
+	decodedUserData, err := decodeUserData(startArgs.UserData)
+	c.Assert(err, jc.ErrorIsNil)
+	info := machineInfo{"host1"}
+	cloudcfg, err := cloudinit.New("precise")
+	c.Assert(err, jc.ErrorIsNil)
+	cloudinitRunCmd, err := info.cloudinitRunCmd(cloudcfg)
+	c.Assert(err, jc.ErrorIsNil)
+	data, err := goyaml.Marshal(cloudinitRunCmd)
+	c.Assert(err, jc.ErrorIsNil)
+	c.Check(string(decodedUserData), jc.Contains, string(data))
+
+	// Trash the tools and try to start another instance.
+	suite.PatchValue(&envtools.DefaultBaseURL, "")
+	instance, _, _, err = testing.StartInstance(env, "2")
+	c.Check(instance, gc.IsNil)
+	c.Check(err, jc.Satisfies, errors.IsNotFound)
+}
+
+func (suite *maas2EnvironSuite) TestControllerInstances(c *gc.C) {
+	controller := newFakeControllerWithErrors(gomaasapi.NewNoMatchError("state"))
+	env := suite.makeEnviron(c, controller)
+	_, err := env.ControllerInstances()
+	c.Assert(err, gc.Equals, environs.ErrNotBootstrapped)
+
+	tests := [][]instance.Id{{}, {"inst-0"}, {"inst-0", "inst-1"}}
+	for _, expected := range tests {
+		state, err := goyaml.Marshal(&common.BootstrapState{StateInstances: expected})
+		c.Assert(err, jc.ErrorIsNil)
+
+		controller.files = []gomaasapi.File{&fakeFile{
+			name:     "agent-prefix-provider-state",
+			contents: state,
+		}}
+		controllerInstances, err := env.ControllerInstances()
+		c.Assert(err, jc.ErrorIsNil)
+		c.Assert(controllerInstances, jc.SameContents, expected)
+	}
+}
+
+func (suite *maas2EnvironSuite) TestControllerInstancesFailsIfNoStateInstances(c *gc.C) {
+	env := suite.makeEnviron(c,
+		newFakeControllerWithErrors(gomaasapi.NewNoMatchError("state")))
+	_, err := env.ControllerInstances()
+	c.Check(err, gc.Equals, environs.ErrNotBootstrapped)
+}
+
+func (suite *maas2EnvironSuite) TestDestroy(c *gc.C) {
+	file1 := &fakeFile{name: "agent-prefix-provider-state"}
+	file2 := &fakeFile{name: "agent-prefix-horace"}
+	controller := newFakeControllerWithFiles(file1, file2)
+	controller.machines = []gomaasapi.Machine{&fakeMachine{systemID: "pete"}}
+	env := suite.makeEnviron(c, controller)
+	err := env.Destroy()
+	c.Check(err, jc.ErrorIsNil)
+
+	controller.Stub.CheckCallNames(c, "ReleaseMachines", "GetFile", "Files", "GetFile", "GetFile")
+	// Instances have been stopped.
+	controller.Stub.CheckCall(c, 0, "ReleaseMachines", gomaasapi.ReleaseMachinesArgs{
+		SystemIDs: []string{"pete"},
+		Comment:   "Released by Juju MAAS provider",
+	})
+
+	// Files have been cleaned up.
+	c.Check(file1.deleted, jc.IsTrue)
+	c.Check(file2.deleted, jc.IsTrue)
+}
+
+func (suite *maas2EnvironSuite) TestBootstrapFailsIfNoTools(c *gc.C) {
+	env := suite.makeEnviron(c, newFakeController())
+	// Disable auto-uploading by setting the agent version.
+	cfg, err := env.Config().Apply(map[string]interface{}{
+		"agent-version": jujuversion.Current.String(),
+	})
+	c.Assert(err, jc.ErrorIsNil)
+	err = env.SetConfig(cfg)
+	c.Assert(err, jc.ErrorIsNil)
+	err = bootstrap.Bootstrap(envtesting.BootstrapContext(c), env, bootstrap.BootstrapParams{})
+	c.Check(err, gc.ErrorMatches, "Juju cannot bootstrap because no tools are available for your model(.|\n)*")
+}
+
+func (suite *maas2EnvironSuite) TestBootstrapFailsIfNoNodes(c *gc.C) {
+	suite.setupFakeTools(c)
+	controller := newFakeController()
+	controller.allocateMachineError = gomaasapi.NewNoMatchError("oops")
+	env := suite.makeEnviron(c, controller)
+	err := bootstrap.Bootstrap(envtesting.BootstrapContext(c), env, bootstrap.BootstrapParams{})
+	// Since there are no nodes, the attempt to allocate one returns a
+	// 409: Conflict.
+	c.Check(err, gc.ErrorMatches, ".*cannot run instances.*")
+}
+
+func (suite *maas2EnvironSuite) TestGetToolsMetadataSources(c *gc.C) {
+	// Add a dummy file to storage so we can use that to check the
+	// obtained source later.
+	env := suite.makeEnviron(c, newFakeControllerWithFiles(
+		&fakeFile{name: "agent-prefix-tools/filename", contents: makeRandomBytes(10)},
+	))
+	sources, err := envtools.GetMetadataSources(env)
+	c.Assert(err, jc.ErrorIsNil)
+	c.Assert(sources, gc.HasLen, 0)
+}
+
+func (suite *maas2EnvironSuite) TestConstraintsValidator(c *gc.C) {
+	controller := newFakeController()
+	controller.bootResources = []gomaasapi.BootResource{&fakeBootResource{name: "trusty", architecture: "amd64"}}
+	env := suite.makeEnviron(c, controller)
+	validator, err := env.ConstraintsValidator()
+	c.Assert(err, jc.ErrorIsNil)
+	cons := constraints.MustParse("arch=amd64 cpu-power=10 instance-type=foo virt-type=kvm")
+	unsupported, err := validator.Validate(cons)
+	c.Assert(err, jc.ErrorIsNil)
+	c.Assert(unsupported, jc.SameContents, []string{"cpu-power", "instance-type", "virt-type"})
+}
+
+func (suite *maas2EnvironSuite) TestConstraintsValidatorVocab(c *gc.C) {
+	controller := newFakeController()
+	controller.bootResources = []gomaasapi.BootResource{
+		&fakeBootResource{name: "trusty", architecture: "amd64"},
+		&fakeBootResource{name: "precise", architecture: "armhf"},
+	}
+	env := suite.makeEnviron(c, controller)
+	validator, err := env.ConstraintsValidator()
+	c.Assert(err, jc.ErrorIsNil)
+	cons := constraints.MustParse("arch=ppc64el")
+	_, err = validator.Validate(cons)
+	c.Assert(err, gc.ErrorMatches, "invalid constraint value: arch=ppc64el\nvalid values are: \\[amd64 armhf\\]")
 }