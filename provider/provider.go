--- conflicted
+++ resolved
@@ -8,22 +8,9 @@
 package provider
 
 const (
-<<<<<<< HEAD
-	Azure     = "azure"
-	Dummy     = "dummy"
-	EC2       = "ec2"
-	GCE       = "gce"
-	Joyent    = "joyent"
-	Local     = "local"
-	MAAS      = "maas"
-	Manual    = "manual"
-	Null      = "null"
-	OpenStack = "openstack"
-=======
 	Joyent = "joyent"
 	Local  = "local"
 	MAAS   = "maas"
->>>>>>> eb3d70a1
 )
 
 // IsManual returns true iff the specified provider
