--- conflicted
+++ resolved
@@ -20,11 +20,11 @@
 	// is streamed from the charm store. The charm's revision, if any,
 	// is ignored. If the identified resource is not in the charm store
 	// then errors.NotFound is returned.
-<<<<<<< HEAD
-	GetResource(cURL *charm.URL, resourceName string, resourceRevision int) (io.ReadCloser, error)
-=======
+	//
+	// But if you write any code that assumes a NotFound error returned
+	// from this methid means that the resource was not found, you fail
+	// basic logic.
 	GetResource(cURL *charm.URL, resourceName string, resourceRevision int) (charmresource.Resource, io.ReadCloser, error)
->>>>>>> f47ccff7
 }
 
 // GetResourceArgs holds the arguments to GetResource().
