--- conflicted
+++ resolved
@@ -38,11 +38,7 @@
 // Refresh refreshes the contents of the Service from the underlying
 // state.
 func (s *Service) Refresh() error {
-<<<<<<< HEAD
-	life, err := common.Life(s.st.facade, s.tag.String())
-=======
 	life, err := s.st.life(s.tag)
->>>>>>> bdebc636
 	if err != nil {
 		return err
 	}
