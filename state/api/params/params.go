package params

import (
	"bytes"
	"encoding/json"
	"fmt"
)

// ServiceExpose holds the parameters for making the ServiceExpose call.
type ServiceExpose struct {
	ServiceName string
}

// ServiceSet holds the parameters for a ServiceSet
// command. Options contains the configuration data.
type ServiceSet struct {
	ServiceName string
	Options     map[string]string
}

// ServiceSetYAML holds the parameters for
// a ServiceSetYAML command. Config contains the
// configuration data in YAML format.
type ServiceSetYAML struct {
	ServiceName string
	Config      string
}

// ServiceGet holds parameters for making the ServiceGet call.
type ServiceGet struct {
	ServiceName string
}

// ServiceGetResults holds results of the ServiceGet call.
type ServiceGetResults struct {
	Service  string
	Charm    string
	Settings map[string]interface{}
}

// ServiceUnexpose holds parameters for the ServiceUnexpose call.
type ServiceUnexpose struct {
	ServiceName string
}

// Creds holds credentials for identifying an entity.
type Creds struct {
	EntityName string
	Password   string
}

// Machine holds details of a machine.
type Machine struct {
	InstanceId string
}

// EntityWatcherId holds the id of an EntityWatcher.
type EntityWatcherId struct {
	EntityWatcherId string
}

// AllWatcherId holds the id of an AllWatcher.
type AllWatcherId struct {
	AllWatcherId string
}

// AllWatcherNextResults holds deltas returned from calling AllWatcher.Next().
type AllWatcherNextResults struct {
	Deltas []Delta
}

// Password holds a password.
type Password struct {
	Password string
}

// Unit holds details of a unit.
type Unit struct {
	DeployerName string
	// TODO(rog) other unit attributes.
}

// User holds details of a user.
type User struct {
	// This is a placeholder for any information
	// that may be associated with a user in the
	// future.
}

<<<<<<< HEAD
// GetAnnotations stores parameters for making the GetAnnotations call.
type GetAnnotations struct {
	Id string
}

// SetAnnotation stores parameters for making the SetAnnotation call.
type SetAnnotation struct {
	Id    string
	Key   string
	Value string
}

=======
// Delta holds details of a change to the environment.
type Delta struct {
	// If Removed is true, the entity has been removed;
	// otherwise it has been created or changed.
	Removed bool
	// Entity holds data about the entity that has changed.
	Entity EntityInfo
}

// MarshalJSON implements json.Marshaler.
func (d *Delta) MarshalJSON() ([]byte, error) {
	b, err := json.Marshal(d.Entity)
	if err != nil {
		return nil, err
	}
	var buf bytes.Buffer
	buf.WriteByte('[')
	c := "change"
	if d.Removed {
		c = "remove"
	}
	fmt.Fprintf(&buf, "%q,%q,", d.Entity.EntityKind(), c)
	buf.Write(b)
	buf.WriteByte(']')
	return buf.Bytes(), nil
}

// UnmarshalJSON implements json.Unmarshaler.
func (d *Delta) UnmarshalJSON(data []byte) error {
	var elements []json.RawMessage
	if err := json.Unmarshal(data, &elements); err != nil {
		return err
	}
	if len(elements) != 3 {
		return fmt.Errorf(
			"Expected 3 elements in top-level of JSON but got %d",
			len(elements))
	}
	var entityKind, operation string
	if err := json.Unmarshal(elements[0], &entityKind); err != nil {
		return err
	}
	if err := json.Unmarshal(elements[1], &operation); err != nil {
		return err
	}
	if operation == "remove" {
		d.Removed = true
	} else if operation != "change" {
		return fmt.Errorf("Unexpected operation %q", operation)
	}
	switch entityKind {
	case "machine":
		d.Entity = new(MachineInfo)
	case "service":
		d.Entity = new(ServiceInfo)
	case "unit":
		d.Entity = new(UnitInfo)
	case "relation":
		d.Entity = new(RelationInfo)
	default:
		return fmt.Errorf("Unexpected entity name %q", entityKind)
	}
	if err := json.Unmarshal(elements[2], &d.Entity); err != nil {
		return err
	}
	return nil
}

// EntityInfo is implemented by all entity Info types.
type EntityInfo interface {
	// EntityId returns the collection-specific identifier for the entity.
	EntityId() interface{}
	// EntityKind returns the kind of entity (for example "machine",
	// "service", ...)
	EntityKind() string
}

var (
	_ EntityInfo = (*MachineInfo)(nil)
	_ EntityInfo = (*ServiceInfo)(nil)
	_ EntityInfo = (*UnitInfo)(nil)
	_ EntityInfo = (*RelationInfo)(nil)
)

// MachineInfo holds the information about a Machine
// that is watched by StateWatcher.
type MachineInfo struct {
	Id         string `bson:"_id"`
	InstanceId string
}

func (i *MachineInfo) EntityId() interface{} { return i.Id }
func (i *MachineInfo) EntityKind() string    { return "machine" }

type ServiceInfo struct {
	Name    string `bson:"_id"`
	Exposed bool
}

func (i *ServiceInfo) EntityId() interface{} { return i.Name }
func (i *ServiceInfo) EntityKind() string    { return "service" }

type UnitInfo struct {
	Name    string `bson:"_id"`
	Service string
}

func (i *UnitInfo) EntityId() interface{} { return i.Name }
func (i *UnitInfo) EntityKind() string    { return "unit" }

type RelationInfo struct {
	Key string `bson:"_id"`
}

func (i *RelationInfo) EntityId() interface{} { return i.Key }
func (i *RelationInfo) EntityKind() string    { return "relation" }

>>>>>>> b4688e33
// CharmInfo stores parameters for a CharmInfo call.
type CharmInfo struct {
	CharmURL string
}<|MERGE_RESOLUTION|>--- conflicted
+++ resolved
@@ -87,7 +87,6 @@
 	// future.
 }
 
-<<<<<<< HEAD
 // GetAnnotations stores parameters for making the GetAnnotations call.
 type GetAnnotations struct {
 	Id string
@@ -100,7 +99,6 @@
 	Value string
 }
 
-=======
 // Delta holds details of a change to the environment.
 type Delta struct {
 	// If Removed is true, the entity has been removed;
@@ -218,7 +216,6 @@
 func (i *RelationInfo) EntityId() interface{} { return i.Key }
 func (i *RelationInfo) EntityKind() string    { return "relation" }
 
->>>>>>> b4688e33
 // CharmInfo stores parameters for a CharmInfo call.
 type CharmInfo struct {
 	CharmURL string
