package apiserver_test

import (
	"errors"
	"fmt"
	"io"
	. "launchpad.net/gocheck"
	"launchpad.net/juju-core/charm"
	"launchpad.net/juju-core/juju/testing"
	"launchpad.net/juju-core/rpc"
	"launchpad.net/juju-core/state"
	"launchpad.net/juju-core/state/api"
	"launchpad.net/juju-core/state/api/params"
	"launchpad.net/juju-core/state/apiserver"
	"launchpad.net/juju-core/state/statecmd"
	coretesting "launchpad.net/juju-core/testing"
	"net"
	stdtesting "testing"
	"time"
)

func TestAll(t *stdtesting.T) {
	coretesting.MgoTestPackage(t)
}

type suite struct {
	testing.JujuConnSuite
	listener net.Listener
}

var _ = Suite(&suite{})

func init() {
	apiserver.AuthenticationEnabled = true
}

func removeServiceAndUnits(c *C, service *state.Service) {
	// Destroy all units for the service.
	units, err := service.AllUnits()
	c.Assert(err, IsNil)
	for _, unit := range units {
		err = unit.EnsureDead()
		c.Assert(err, IsNil)
		err = unit.Remove()
		c.Assert(err, IsNil)
	}
	// TODO: Calling Refresh is required due to LP bug #1152717 - remove when fixed.
	err = service.Refresh()
	c.Assert(err, IsNil)
	err = service.Destroy()
	c.Assert(err, IsNil)

	err = service.Refresh()
	c.Assert(state.IsNotFound(err), Equals, true)
}

var operationPermTests = []struct {
	about string
	// op performs the operation to be tested using the given state
	// connection.  It returns a function that should be used to
	// undo any changes made by the operation.
	op    func(c *C, st *api.State, mst *state.State) (reset func(), err error)
	allow []string
	deny  []string
}{{
	about: "Unit.Get",
	op:    opGetUnitWordpress0,
	deny:  []string{"user-admin", "user-other"},
}, {
	about: "Machine.Get",
	op:    opGetMachine1,
	deny:  []string{"user-admin", "user-other"},
}, {
	about: "Machine.SetPassword",
	op:    opMachine1SetPassword,
	allow: []string{"machine-0", "machine-1"},
}, {
	about: "Unit.SetPassword (on principal unit)",
	op:    opUnitSetPassword("wordpress/0"),
	allow: []string{"unit-wordpress-0", "machine-1"},
}, {
	about: "Unit.SetPassword (on subordinate unit)",
	op:    opUnitSetPassword("logging/0"),
	allow: []string{"unit-logging-0", "unit-wordpress-0"},
}, {
	about: "Client.Status",
	op:    opClientStatus,
	allow: []string{"user-admin", "user-other"},
}, {
	about: "Client.ServiceSet",
	op:    opClientServiceSet,
	allow: []string{"user-admin", "user-other"},
}, {
	about: "Client.ServiceSetYAML",
	op:    opClientServiceSetYAML,
	allow: []string{"user-admin", "user-other"},
}, {
	about: "Client.ServiceGet",
	op:    opClientServiceGet,
	allow: []string{"user-admin", "user-other"},
}, {
	about: "Client.Resolved",
	op:    opClientResolved,
	allow: []string{"user-admin", "user-other"},
}, {
	about: "Client.ServiceExpose",
	op:    opClientServiceExpose,
	allow: []string{"user-admin", "user-other"},
}, {
	about: "Client.ServiceUnexpose",
	op:    opClientServiceUnexpose,
	allow: []string{"user-admin", "user-other"},
}, {
	about: "Client.ServiceDeploy",
	op:    opClientServiceDeploy,
	allow: []string{"user-admin", "user-other"},
}, {
	about: "Client.GetAnnotations",
	op:    opClientGetAnnotations,
	allow: []string{"user-admin", "user-other"},
}, {
	about: "Client.SetAnnotation",
	op:    opClientSetAnnotation,
	allow: []string{"user-admin", "user-other"},
}, {
	about: "Client.AddServiceUnits",
	op:    opClientAddServiceUnits,
	allow: []string{"user-admin", "user-other"},
}, {
	about: "Client.DestroyServiceUnits",
	op:    opClientDestroyServiceUnits,
	allow: []string{"user-admin", "user-other"},
}, {
	about: "Client.ServiceDestroy",
	op:    opClientServiceDestroy,
	allow: []string{"user-admin", "user-other"},
}, {
	about: "Client.WatchAll",
	op:    opClientWatchAll,
	allow: []string{"user-admin", "user-other"},
}, {
	about: "Client.CharmInfo",
	op:    opClientCharmInfo,
	allow: []string{"user-admin", "user-other"},
}, {
<<<<<<< HEAD
	about: "Client.AddRelation",
	op:    opClientAddRelation,
=======
	about: "Client.DestroyRelation",
	op:    opClientDestroyRelation,
>>>>>>> 9cd55836
	allow: []string{"user-admin", "user-other"},
},
}

// allowed returns the set of allowed entities given an allow list and a
// deny list.  If an allow list is specified, only those entities are
// allowed; otherwise those in deny are disallowed.
func allowed(all, allow, deny []string) map[string]bool {
	p := make(map[string]bool)
	if allow != nil {
		for _, e := range allow {
			p[e] = true
		}
		return p
	}
loop:
	for _, e0 := range all {
		for _, e1 := range deny {
			if e1 == e0 {
				continue loop
			}
		}
		p[e0] = true
	}
	return p
}

func (s *suite) TestOperationPerm(c *C) {
	entities := s.setUpScenario(c)
	for i, t := range operationPermTests {
		allow := allowed(entities, t.allow, t.deny)
		for _, e := range entities {
			c.Logf("test %d; %s; entity %q", i, t.about, e)
			st := s.openAs(c, e)
			reset, err := t.op(c, st, s.State)
			if allow[e] {
				c.Check(err, IsNil)
			} else {
				c.Check(err, ErrorMatches, "permission denied")
				c.Check(api.ErrCode(err), Equals, api.CodeUnauthorized)
			}
			reset()
			st.Close()
		}
	}
}

func opGetUnitWordpress0(c *C, st *api.State, mst *state.State) (func(), error) {
	u, err := st.Unit("wordpress/0")
	if err != nil {
		c.Check(u, IsNil)
	} else {
		name, ok := u.DeployerName()
		c.Check(ok, Equals, true)
		c.Check(name, Equals, "machine-1")
	}
	return func() {}, err
}

func opUnitSetPassword(unitName string) func(c *C, st *api.State, mst *state.State) (func(), error) {
	return func(c *C, st *api.State, mst *state.State) (func(), error) {
		u, err := st.Unit(unitName)
		if err != nil {
			c.Check(u, IsNil)
			return func() {}, err
		}
		err = u.SetPassword("another password")
		if err != nil {
			return func() {}, err
		}
		return func() {
			setDefaultPassword(c, u)
		}, nil
	}
}

func opGetMachine1(c *C, st *api.State, mst *state.State) (func(), error) {
	m, err := st.Machine("1")
	if err != nil {
		c.Check(m, IsNil)
	} else {
		name, ok := m.InstanceId()
		c.Assert(ok, Equals, true)
		c.Assert(name, Equals, "i-machine-1")
	}
	return func() {}, err
}

func opMachine1SetPassword(c *C, st *api.State, mst *state.State) (func(), error) {
	m, err := st.Machine("1")
	if err != nil {
		c.Check(m, IsNil)
		return func() {}, err
	}
	err = m.SetPassword("another password")
	if err != nil {
		return func() {}, err
	}
	return func() {
		setDefaultPassword(c, m)
	}, nil
}

func opClientCharmInfo(c *C, st *api.State, mst *state.State) (func(), error) {
	info, err := st.Client().CharmInfo("local:series/wordpress-3")
	if err != nil {
		c.Check(info, IsNil)
		return func() {}, err
	}
	c.Assert(info.URL, Equals, "local:series/wordpress-3")
	c.Assert(info.Meta.Name, Equals, "wordpress")
	c.Assert(info.Revision, Equals, 3)
	return func() {}, nil
}

<<<<<<< HEAD
func opClientAddRelation(c *C, st *api.State, mst *state.State) (func(), error) {
	err := st.Client().AddRelation("wordpress", "logging")
	if err != nil {
		return nil, err
=======
func opClientDestroyRelation(c *C, st *api.State, mst *state.State) (func(), error) {
	err := st.Client().DestroyRelation("wordpress", "logging")
	if err != nil {
		return func() {}, err
>>>>>>> 9cd55836
	}
	return func() {}, nil
}

func opClientStatus(c *C, st *api.State, mst *state.State) (func(), error) {
	status, err := st.Client().Status()
	if err != nil {
		c.Check(status, IsNil)
		return func() {}, err
	}
	c.Assert(status, DeepEquals, scenarioStatus)
	return func() {}, nil
}

func resetBlogTitle(c *C, st *api.State) func() {
	return func() {
		err := st.Client().ServiceSet("wordpress", map[string]string{
			"blog-title": "",
		})
		c.Assert(err, IsNil)
	}
}

func opClientServiceSet(c *C, st *api.State, mst *state.State) (func(), error) {
	err := st.Client().ServiceSet("wordpress", map[string]string{
		"blog-title": "foo",
	})
	if err != nil {
		return func() {}, err
	}
	return resetBlogTitle(c, st), nil
}

func opClientServiceSetYAML(c *C, st *api.State, mst *state.State) (func(), error) {
	err := st.Client().ServiceSetYAML("wordpress", `"blog-title": "foo"`)
	if err != nil {
		return func() {}, err
	}
	return resetBlogTitle(c, st), nil
}

func opClientServiceGet(c *C, st *api.State, mst *state.State) (func(), error) {
	// This test only shows that the call is made without error, ensuring the
	// signatures match.
	_, err := st.Client().ServiceGet("wordpress")
	if err != nil {
		return func() {}, err
	}
	return func() {}, nil
}

func opClientServiceExpose(c *C, st *api.State, mst *state.State) (func(), error) {
	// This test only shows that the call is made without error, ensuring the
	// signatures match.
	err := st.Client().ServiceExpose("wordpress")
	if err != nil {
		return func() {}, err
	}
	return func() {}, nil
}

func opClientServiceUnexpose(c *C, st *api.State, mst *state.State) (func(), error) {
	// This test only checks that the call is made without error, ensuring the
	// signatures match.
	err := st.Client().ServiceUnexpose("wordpress")
	if err != nil {
		return func() {}, err
	}
	return func() {}, nil
}

func opClientResolved(c *C, st *api.State, _ *state.State) (func(), error) {
	err := st.Client().Resolved("wordpress/0", false)
	// There are several scenarios in which this test is called, one is
	// that the user is not authorized.  In that case we want to exit now,
	// letting the error percolate out so the caller knows that the
	// permission error was correctly generated.
	if err != nil && api.ErrCode(err) == api.CodeUnauthorized {
		return func() {}, err
	}
	// Otherwise, the user was authorized, but we expect an error anyway
	// because the unit is not in an error state when we tried to resolve
	// the error.  Therefore, since it is complaining it means that the
	// call to Resolved worked, so we're happy.
	c.Assert(err, NotNil)
	c.Assert(err.Error(), Equals, `unit "wordpress/0" is not in an error state`)
	return func() {}, nil
}

func opClientGetAnnotations(c *C, st *api.State, mst *state.State) (func(), error) {
	ann, err := st.Client().GetAnnotations("service-wordpress")
	if err != nil {
		return func() {}, err
	}
	c.Assert(ann, DeepEquals, make(map[string]string))
	return func() {}, nil
}

func opClientSetAnnotation(c *C, st *api.State, mst *state.State) (func(), error) {
	err := st.Client().SetAnnotation("service-wordpress", "key", "value")
	if err != nil {
		return func() {}, err
	}
	return func() {
		st.Client().SetAnnotation("service-wordpress", "key", "")
	}, nil
}

func opClientServiceDeploy(c *C, st *api.State, mst *state.State) (func(), error) {
	// This test only checks that the call is made without error, ensuring the
	// signatures match.
	// We are cheating and using a local repo only.

	// Set the CharmStore to the test repository.
	serviceName := "mywordpress"
	charmUrl := "local:series/wordpress"
	parsedUrl := charm.MustParseURL(charmUrl)
	repo, err := charm.InferRepository(parsedUrl, coretesting.Charms.Path)
	originalServerCharmStore := apiserver.CharmStore
	apiserver.CharmStore = repo

	err = st.Client().ServiceDeploy(charmUrl, serviceName, 1, "")
	if err != nil {
		return func() {}, err
	}
	return func() {
		apiserver.CharmStore = originalServerCharmStore
		service, err := mst.Service(serviceName)
		c.Assert(err, IsNil)
		removeServiceAndUnits(c, service)
	}, nil
}

func opClientAddServiceUnits(c *C, st *api.State, mst *state.State) (func(), error) {
	// This test only checks that the call is made without error, ensuring the
	// signatures match.
	err := st.Client().AddServiceUnits("wordpress", 1)
	if err != nil {
		return func() {}, err
	}
	return func() {}, nil
}

func opClientDestroyServiceUnits(c *C, st *api.State, mst *state.State) (func(), error) {
	err := statecmd.AddServiceUnits(mst, params.AddServiceUnits{"wordpress", 1})
	if err != nil {
		return func() {}, err
	}
	newUnitName := []string{"wordpress/1"}
	err = st.Client().DestroyServiceUnits(newUnitName)
	if err != nil {
		return func() {
			_ = statecmd.DestroyServiceUnits(mst, params.DestroyServiceUnits{newUnitName})
		}, err
	}
	c.Assert(err, IsNil)
	return func() {}, err
}

func opClientServiceDestroy(c *C, st *api.State, mst *state.State) (func(), error) {
	// This test only checks that the call is made without error, ensuring the
	// signatures match.
	err := st.Client().ServiceDestroy("wordpress")
	if err != nil {
		return func() {}, err
	}
	return func() {}, nil
}

func opClientWatchAll(c *C, st *api.State, mst *state.State) (func(), error) {
	watcher, err := st.Client().WatchAll()
	if err == nil {
		watcher.Stop()
	}
	return func() {}, err
}

// scenarioStatus describes the expected state
// of the juju environment set up by setUpScenario.
var scenarioStatus = &api.Status{
	Machines: map[string]api.MachineInfo{
		"0": {
			InstanceId: "i-machine-0",
		},
		"1": {
			InstanceId: "i-machine-1",
		},
		"2": {
			InstanceId: "i-machine-2",
		},
	},
}

// setUpScenario makes an environment scenario suitable for
// testing most kinds of access scenario. It returns
// a list of all the entities in the scenario.
//
// When the scenario is initialized, we have:
// user-admin
// user-other
// machine-0
//  instance-id="i-machine-0"
//  jobs=manage-environ
// machine-1
//  instance-id="i-machine-1"
//  jobs=host-units
// machine-2
//  instance-id="i-machine-2"
//  jobs=host-units
// service-wordpress
// service-logging
// unit-wordpress-0
//     deployer-name=machine-1
// unit-logging-0
//  deployer-name=unit-wordpress-0
// unit-wordpress-1
//     deployer-name=machine-2
// unit-logging-1
//  deployer-name=unit-wordpress-1
//
// The passwords for all returned entities are
// set to the entity name with a " password" suffix.
//
// Note that there is nothing special about machine-0
// here - it's the environment manager in this scenario
// just because machine 0 has traditionally been the
// environment manager (bootstrap machine), so is
// hopefully easier to remember as such.
func (s *suite) setUpScenario(c *C) (entities []string) {
	add := func(e state.Entity) {
		entities = append(entities, e.EntityName())
	}
	u, err := s.State.User("admin")
	c.Assert(err, IsNil)
	setDefaultPassword(c, u)
	add(u)

	u, err = s.State.AddUser("other", "")
	c.Assert(err, IsNil)
	setDefaultPassword(c, u)
	add(u)

	m, err := s.State.AddMachine("series", state.JobManageEnviron)
	c.Assert(err, IsNil)
	c.Assert(m.EntityName(), Equals, "machine-0")
	err = m.SetInstanceId(state.InstanceId("i-" + m.EntityName()))
	c.Assert(err, IsNil)
	setDefaultPassword(c, m)
	add(m)

	_, err = s.State.AddService("mysql", s.AddTestingCharm(c, "mysql"))
	c.Assert(err, IsNil)

	wordpress, err := s.State.AddService("wordpress", s.AddTestingCharm(c, "wordpress"))
	c.Assert(err, IsNil)

	_, err = s.State.AddService("logging", s.AddTestingCharm(c, "logging"))
	c.Assert(err, IsNil)

	eps, err := s.State.InferEndpoints([]string{"logging", "wordpress"})
	c.Assert(err, IsNil)
	rel, err := s.State.AddRelation(eps...)
	c.Assert(err, IsNil)

	for i := 0; i < 2; i++ {
		wu, err := wordpress.AddUnit()
		c.Assert(err, IsNil)
		c.Assert(wu.EntityName(), Equals, fmt.Sprintf("unit-wordpress-%d", i))
		setDefaultPassword(c, wu)
		add(wu)

		m, err := s.State.AddMachine("series", state.JobHostUnits)
		c.Assert(err, IsNil)
		c.Assert(m.EntityName(), Equals, fmt.Sprintf("machine-%d", i+1))
		err = m.SetInstanceId(state.InstanceId("i-" + m.EntityName()))
		c.Assert(err, IsNil)
		setDefaultPassword(c, m)
		add(m)

		err = wu.AssignToMachine(m)
		c.Assert(err, IsNil)

		deployer, ok := wu.DeployerName()
		c.Assert(ok, Equals, true)
		c.Assert(deployer, Equals, fmt.Sprintf("machine-%d", i+1))

		wru, err := rel.Unit(wu)
		c.Assert(err, IsNil)

		// Create the subordinate unit as a side-effect of entering
		// scope in the principal's relation-unit.
		err = wru.EnterScope(nil)
		c.Assert(err, IsNil)

		lu, err := s.State.Unit(fmt.Sprintf("logging/%d", i))
		c.Assert(err, IsNil)
		c.Assert(lu.IsPrincipal(), Equals, false)
		deployer, ok = lu.DeployerName()
		c.Assert(ok, Equals, true)
		c.Assert(deployer, Equals, fmt.Sprintf("unit-wordpress-%d", i))
		setDefaultPassword(c, lu)
		add(lu)
	}
	return
}

// AuthEntity is the same as state.Entity but
// without PasswordValid and annotations handling
// which are implemented by state entities but not
// by api entities.
type AuthEntity interface {
	EntityName() string
	SetPassword(pass string) error
	Refresh() error
}

func setDefaultPassword(c *C, e AuthEntity) {
	err := e.SetPassword(e.EntityName() + " password")
	c.Assert(err, IsNil)
}

var badLoginTests = []struct {
	entityName string
	password   string
	err        string
	code       string
}{{
	entityName: "user-admin",
	password:   "wrong password",
	err:        "invalid entity name or password",
	code:       api.CodeUnauthorized,
}, {
	entityName: "user-foo",
	password:   "password",
	err:        "invalid entity name or password",
	code:       api.CodeUnauthorized,
}, {
	entityName: "bar",
	password:   "password",
	err:        `invalid entity name "bar"`,
}}

func (s *suite) TestBadLogin(c *C) {
	_, info, err := s.APIConn.Environ.StateInfo()
	c.Assert(err, IsNil)
	for i, t := range badLoginTests {
		c.Logf("test %d; entity %q; password %q", i, t.entityName, t.password)
		info.EntityName = ""
		info.Password = ""
		func() {
			st, err := api.Open(info)
			c.Assert(err, IsNil)
			defer st.Close()

			_, err = st.Machine("0")
			c.Assert(err, ErrorMatches, "not logged in")
			c.Assert(api.ErrCode(err), Equals, api.CodeUnauthorized, Commentf("error %#v", err))

			_, err = st.Unit("foo/0")
			c.Assert(err, ErrorMatches, "not logged in")
			c.Assert(api.ErrCode(err), Equals, api.CodeUnauthorized)

			err = st.Login(t.entityName, t.password)
			c.Assert(err, ErrorMatches, t.err)
			c.Assert(api.ErrCode(err), Equals, t.code)

			_, err = st.Machine("0")
			c.Assert(err, ErrorMatches, "not logged in")
			c.Assert(api.ErrCode(err), Equals, api.CodeUnauthorized)
		}()
	}
}

func (s *suite) TestClientStatus(c *C) {
	s.setUpScenario(c)
	status, err := s.APIState.Client().Status()
	c.Assert(err, IsNil)
	c.Assert(status, DeepEquals, scenarioStatus)
}

func (s *suite) TestClientServerSet(c *C) {
	dummy, err := s.State.AddService("dummy", s.AddTestingCharm(c, "dummy"))
	c.Assert(err, IsNil)
	err = s.APIState.Client().ServiceSet("dummy", map[string]string{
		"title":    "xxx",
		"username": "yyy",
	})
	c.Assert(err, IsNil)
	conf, err := dummy.Config()
	c.Assert(err, IsNil)
	c.Assert(conf.Map(), DeepEquals, map[string]interface{}{
		"title":    "xxx",
		"username": "yyy",
	})
}

func (s *suite) TestClientServiceSetYAML(c *C) {
	dummy, err := s.State.AddService("dummy", s.AddTestingCharm(c, "dummy"))
	c.Assert(err, IsNil)
	err = s.APIState.Client().ServiceSetYAML("dummy", "title: aaa\nusername: bbb")
	c.Assert(err, IsNil)
	conf, err := dummy.Config()
	c.Assert(err, IsNil)
	c.Assert(conf.Map(), DeepEquals, map[string]interface{}{
		"title":    "aaa",
		"username": "bbb",
	})
}

var clientCharmInfoTests = []struct {
	about string
	url   string
	err   string
}{
	{
		about: "retrieves charm info",
		url:   "local:series/wordpress-3",
	},
	{
		about: "invalid URL",
		url:   "not-valid",
		err:   `charm URL has invalid schema: "not-valid"`,
	},
	{
		about: "unknown charm",
		url:   "cs:missing/one-1",
		err:   `charm "cs:missing/one-1" not found`,
	},
}

func (s *suite) TestClientCharmInfo(c *C) {
	// Use wordpress for tests so that we can compare Provides and Requires.
	charm := s.AddTestingCharm(c, "wordpress")
	for i, t := range clientCharmInfoTests {
		c.Logf("test %d. %s", i, t.about)
		info, err := s.APIState.Client().CharmInfo(t.url)
		if t.err != "" {
			c.Assert(err, ErrorMatches, t.err)
			continue
		}
		c.Assert(err, IsNil)
		expected := &api.CharmInfo{
			Revision: charm.Revision(),
			URL:      charm.URL().String(),
			Config:   charm.Config(),
			Meta:     charm.Meta(),
		}
		c.Assert(info, DeepEquals, expected)
	}
}

func (s *suite) TestClientEnvironmentInfo(c *C) {
	conf, _ := s.State.EnvironConfig()
	info, err := s.APIState.Client().EnvironmentInfo()
	c.Assert(err, IsNil)
	c.Assert(info.DefaultSeries, Equals, conf.DefaultSeries())
	c.Assert(info.ProviderType, Equals, conf.Type())
}

var clientAnnotationsTests = []struct {
	about    string
	initial  map[string]string
	input    map[string]string
	expected map[string]string
	err      string
}{
	{
		about:    "test setting an annotation",
		input:    map[string]string{"mykey": "myvalue"},
		expected: map[string]string{"mykey": "myvalue"},
	},
	{
		about:    "test setting multiple annotations",
		input:    map[string]string{"key1": "value1", "key2": "value2"},
		expected: map[string]string{"key1": "value1", "key2": "value2"},
	},
	{
		about:    "test overriding annotations",
		initial:  map[string]string{"mykey": "myvalue"},
		input:    map[string]string{"mykey": "another-value"},
		expected: map[string]string{"mykey": "another-value"},
	},
	{
		about: "test setting an invalid annotation",
		input: map[string]string{"invalid.key": "myvalue"},
		err:   `invalid key "invalid.key"`,
	},
}

func (s *suite) TestClientAnnotations(c *C) {
	// Set up entities.
	service, err := s.State.AddService("dummy", s.AddTestingCharm(c, "dummy"))
	c.Assert(err, IsNil)
	unit, err := service.AddUnit()
	c.Assert(err, IsNil)
	machine, err := s.State.AddMachine("series", state.JobHostUnits)
	c.Assert(err, IsNil)
	entities := []state.Entity{service, unit, machine}
	for i, t := range clientAnnotationsTests {
	loop:
		for _, entity := range entities {
			id := entity.EntityName()
			c.Logf("test %d. %s. entity %s", i, t.about, id)
			// Set initial entity annotations.
			for key, value := range t.initial {
				err := entity.SetAnnotation(key, value)
				c.Assert(err, IsNil)
			}
			// Add annotations using the API call.
			for key, value := range t.input {
				err := s.APIState.Client().SetAnnotation(id, key, value)
				if t.err != "" {
					c.Assert(err, ErrorMatches, t.err)
					continue loop
				}
				c.Assert(err, IsNil)
			}
			// Check annotations are correctly set.
			err := entity.Refresh()
			c.Assert(err, IsNil)
			c.Assert(entity.Annotations(), DeepEquals, t.expected)
			// Retrieve annotations using the API call.
			ann, err := s.APIState.Client().GetAnnotations(id)
			c.Assert(err, IsNil)
			// Check annotations are correctly returned.
			err = entity.Refresh()
			c.Assert(err, IsNil)
			c.Assert(ann, DeepEquals, entity.Annotations())
			// Clean up annotations on the current entity.
			for key := range entity.Annotations() {
				err = entity.SetAnnotation(key, "")
				c.Assert(err, IsNil)
			}
		}
	}
}

func (s *suite) TestClientAnnotationsBadEntity(c *C) {
	bad := []string{"", "machine", "-foo", "foo-", "---", "machine-jim", "unit-123", "unit-foo", "service-", "service-foo/bar"}
	expected := `invalid entity name ".*"`
	for _, id := range bad {
		err := s.APIState.Client().SetAnnotation(id, "mykey", "myvalue")
		c.Assert(err, ErrorMatches, expected)
		_, err = s.APIState.Client().GetAnnotations(id)
		c.Assert(err, ErrorMatches, expected)
	}
}

func (s *suite) TestMachineLogin(c *C) {
	stm, err := s.State.AddMachine("series", state.JobHostUnits)
	c.Assert(err, IsNil)
	err = stm.SetPassword("machine-password")
	c.Assert(err, IsNil)
	err = stm.SetInstanceId("i-foo")
	c.Assert(err, IsNil)

	_, info, err := s.APIConn.Environ.StateInfo()
	c.Assert(err, IsNil)

	info.EntityName = stm.EntityName()
	info.Password = "machine-password"

	st, err := api.Open(info)
	c.Assert(err, IsNil)
	defer st.Close()

	m, err := st.Machine(stm.Id())
	c.Assert(err, IsNil)

	instId, ok := m.InstanceId()
	c.Assert(ok, Equals, true)
	c.Assert(instId, Equals, "i-foo")
}

func (s *suite) TestMachineInstanceId(c *C) {
	stm, err := s.State.AddMachine("series", state.JobHostUnits)
	c.Assert(err, IsNil)
	setDefaultPassword(c, stm)

	// Normal users can't access Machines...
	m, err := s.APIState.Machine(stm.Id())
	c.Assert(err, ErrorMatches, "permission denied")
	c.Assert(api.ErrCode(err), Equals, api.CodeUnauthorized)
	c.Assert(m, IsNil)

	// ... so login as the machine.
	st := s.openAs(c, stm.EntityName())
	defer st.Close()

	m, err = st.Machine(stm.Id())
	c.Assert(err, IsNil)

	instId, ok := m.InstanceId()
	c.Check(instId, Equals, "")
	c.Check(ok, Equals, false)

	err = stm.SetInstanceId("foo")
	c.Assert(err, IsNil)

	instId, ok = m.InstanceId()
	c.Check(instId, Equals, "")
	c.Check(ok, Equals, false)

	err = m.Refresh()
	c.Assert(err, IsNil)

	instId, ok = m.InstanceId()
	c.Check(ok, Equals, true)
	c.Assert(instId, Equals, "foo")
}

func (s *suite) TestMachineRefresh(c *C) {
	stm, err := s.State.AddMachine("series", state.JobHostUnits)
	c.Assert(err, IsNil)
	setDefaultPassword(c, stm)
	err = stm.SetInstanceId("foo")
	c.Assert(err, IsNil)

	st := s.openAs(c, stm.EntityName())
	defer st.Close()
	m, err := st.Machine(stm.Id())
	c.Assert(err, IsNil)

	instId, ok := m.InstanceId()
	c.Assert(ok, Equals, true)
	c.Assert(instId, Equals, "foo")

	err = stm.SetInstanceId("bar")
	c.Assert(err, IsNil)

	instId, ok = m.InstanceId()
	c.Assert(ok, Equals, true)
	c.Assert(instId, Equals, "foo")

	err = m.Refresh()
	c.Assert(err, IsNil)

	instId, ok = m.InstanceId()
	c.Assert(ok, Equals, true)
	c.Assert(instId, Equals, "bar")
}

func (s *suite) TestMachineSetPassword(c *C) {
	stm, err := s.State.AddMachine("series", state.JobHostUnits)
	c.Assert(err, IsNil)
	setDefaultPassword(c, stm)

	st := s.openAs(c, stm.EntityName())
	defer st.Close()
	m, err := st.Machine(stm.Id())
	c.Assert(err, IsNil)

	err = m.SetPassword("foo")
	c.Assert(err, IsNil)

	err = stm.Refresh()
	c.Assert(err, IsNil)
	c.Assert(stm.PasswordValid("foo"), Equals, true)
}

func (s *suite) TestMachineEntityName(c *C) {
	c.Assert(api.MachineEntityName("2"), Equals, "machine-2")

	stm, err := s.State.AddMachine("series", state.JobHostUnits)
	c.Assert(err, IsNil)
	setDefaultPassword(c, stm)
	st := s.openAs(c, "machine-0")
	defer st.Close()
	m, err := st.Machine("0")
	c.Assert(err, IsNil)
	c.Assert(m.EntityName(), Equals, "machine-0")
}

func (s *suite) TestMachineWatch(c *C) {
	stm, err := s.State.AddMachine("series", state.JobHostUnits)
	c.Assert(err, IsNil)
	setDefaultPassword(c, stm)

	st := s.openAs(c, stm.EntityName())
	defer st.Close()
	m, err := st.Machine(stm.Id())
	c.Assert(err, IsNil)
	w0 := m.Watch()
	w1 := m.Watch()

	// Initial event.
	ok := chanRead(c, w0.Changes(), "watcher 0")
	c.Assert(ok, Equals, true)

	ok = chanRead(c, w1.Changes(), "watcher 1")
	c.Assert(ok, Equals, true)

	// No subsequent event until something changes.
	select {
	case <-w0.Changes():
		c.Fatalf("unexpected value on watcher 0")
	case <-w1.Changes():
		c.Fatalf("unexpected value on watcher 1")
	case <-time.After(20 * time.Millisecond):
	}

	err = stm.SetInstanceId("foo")
	c.Assert(err, IsNil)
	s.State.StartSync()

	// Next event.
	ok = chanRead(c, w0.Changes(), "watcher 0")
	c.Assert(ok, Equals, true)
	ok = chanRead(c, w1.Changes(), "watcher 1")
	c.Assert(ok, Equals, true)

	err = w0.Stop()
	c.Check(err, IsNil)
	err = w1.Stop()
	c.Check(err, IsNil)

	ok = chanRead(c, w0.Changes(), "watcher 0")
	c.Assert(ok, Equals, false)
	ok = chanRead(c, w1.Changes(), "watcher 1")
	c.Assert(ok, Equals, false)
}

func (s *suite) TestServerStopsOutstandingWatchMethod(c *C) {
	// Start our own instance of the server so we have
	// a handle on it to stop it.
	srv, err := apiserver.NewServer(s.State, "localhost:0", []byte(coretesting.ServerCert), []byte(coretesting.ServerKey))
	c.Assert(err, IsNil)

	stm, err := s.State.AddMachine("series", state.JobHostUnits)
	c.Assert(err, IsNil)
	err = stm.SetPassword("password")
	c.Assert(err, IsNil)

	// Note we can't use openAs because we're
	// not connecting to s.APIConn.
	st, err := api.Open(&api.Info{
		EntityName: stm.EntityName(),
		Password:   "password",
		Addrs:      []string{srv.Addr()},
		CACert:     []byte(coretesting.CACert),
	})
	c.Assert(err, IsNil)
	defer st.Close()

	m, err := st.Machine(stm.Id())
	c.Assert(err, IsNil)
	c.Assert(m.Id(), Equals, stm.Id())

	w := m.Watch()

	// Initial event.
	ok := chanRead(c, w.Changes(), "watcher 0")
	c.Assert(ok, Equals, true)

	// Wait long enough for the Next request to be sent
	// so it's blocking on the server side.
	time.Sleep(50 * time.Millisecond)
	c.Logf("stopping server")
	err = srv.Stop()
	c.Assert(err, IsNil)

	c.Logf("server stopped")
	ok = chanRead(c, w.Changes(), "watcher 0")
	c.Assert(ok, Equals, false)

	c.Assert(api.ErrCode(w.Err()), Equals, api.CodeStopped)
}

func chanRead(c *C, ch <-chan struct{}, what string) (ok bool) {
	select {
	case _, ok := <-ch:
		return ok
	case <-time.After(10 * time.Second):
		c.Fatalf("timed out reading from %s", what)
	}
	panic("unreachable")
}

func (s *suite) TestUnitRefresh(c *C) {
	s.setUpScenario(c)
	st := s.openAs(c, "unit-wordpress-0")
	defer st.Close()

	u, err := st.Unit("wordpress/0")
	c.Assert(err, IsNil)

	deployer, ok := u.DeployerName()
	c.Assert(ok, Equals, true)
	c.Assert(deployer, Equals, "machine-1")

	stu, err := s.State.Unit("wordpress/0")
	c.Assert(err, IsNil)
	err = stu.UnassignFromMachine()
	c.Assert(err, IsNil)

	deployer, ok = u.DeployerName()
	c.Assert(ok, Equals, true)
	c.Assert(deployer, Equals, "machine-1")

	err = u.Refresh()
	c.Assert(err, IsNil)

	deployer, ok = u.DeployerName()
	c.Assert(ok, Equals, false)
	c.Assert(deployer, Equals, "")
}

func (s *suite) TestErrors(c *C) {
	stm, err := s.State.AddMachine("series", state.JobHostUnits)
	c.Assert(err, IsNil)
	setDefaultPassword(c, stm)
	st := s.openAs(c, stm.EntityName())
	defer st.Close()
	// By testing this single call, we test that the
	// error transformation function is correctly called
	// on error returns from the API apiserver. The transformation
	// function itself is tested below.
	_, err = st.Machine("99")
	c.Assert(api.ErrCode(err), Equals, api.CodeNotFound)
}

var errorTransformTests = []struct {
	err  error
	code string
}{{
	err:  state.NotFoundf("hello"),
	code: api.CodeNotFound,
}, {
	err:  state.Unauthorizedf("hello"),
	code: api.CodeUnauthorized,
}, {
	err:  state.ErrCannotEnterScopeYet,
	code: api.CodeCannotEnterScopeYet,
}, {
	err:  state.ErrCannotEnterScope,
	code: api.CodeCannotEnterScope,
}, {
	err:  state.ErrExcessiveContention,
	code: api.CodeExcessiveContention,
}, {
	err:  state.ErrUnitHasSubordinates,
	code: api.CodeUnitHasSubordinates,
}, {
	err:  apiserver.ErrBadId,
	code: api.CodeNotFound,
}, {
	err:  apiserver.ErrBadCreds,
	code: api.CodeUnauthorized,
}, {
	err:  apiserver.ErrPerm,
	code: api.CodeUnauthorized,
}, {
	err:  apiserver.ErrNotLoggedIn,
	code: api.CodeUnauthorized,
}, {
	err:  apiserver.ErrUnknownWatcher,
	code: api.CodeNotFound,
}, {
	err:  &state.NotAssignedError{&state.Unit{}}, // too sleazy?!
	code: api.CodeNotAssigned,
}, {
	err:  apiserver.ErrStoppedWatcher,
	code: api.CodeStopped,
}, {
	err:  errors.New("an error"),
	code: "",
}}

func (s *suite) TestErrorTransform(c *C) {
	for _, t := range errorTransformTests {
		err1 := apiserver.ServerError(t.err)
		c.Assert(err1.Error(), Equals, t.err.Error())
		if t.code != "" {
			c.Assert(api.ErrCode(err1), Equals, t.code)
		} else {
			c.Assert(err1, Equals, t.err)
		}
	}
}

func (s *suite) TestUnitEntityName(c *C) {
	c.Assert(api.UnitEntityName("wordpress/2"), Equals, "unit-wordpress-2")

	s.setUpScenario(c)
	st := s.openAs(c, "unit-wordpress-0")
	defer st.Close()
	u, err := st.Unit("wordpress/0")
	c.Assert(err, IsNil)
	c.Assert(u.EntityName(), Equals, "unit-wordpress-0")
}

func (s *suite) TestStop(c *C) {
	// Start our own instance of the server so we have
	// a handle on it to stop it.
	srv, err := apiserver.NewServer(s.State, "localhost:0", []byte(coretesting.ServerCert), []byte(coretesting.ServerKey))
	c.Assert(err, IsNil)

	stm, err := s.State.AddMachine("series", state.JobHostUnits)
	c.Assert(err, IsNil)
	err = stm.SetInstanceId("foo")
	c.Assert(err, IsNil)
	err = stm.SetPassword("password")
	c.Assert(err, IsNil)

	// Note we can't use openAs because we're
	// not connecting to s.APIConn.
	st, err := api.Open(&api.Info{
		EntityName: stm.EntityName(),
		Password:   "password",
		Addrs:      []string{srv.Addr()},
		CACert:     []byte(coretesting.CACert),
	})
	c.Assert(err, IsNil)
	defer st.Close()

	m, err := st.Machine(stm.Id())
	c.Assert(err, IsNil)
	c.Assert(m.Id(), Equals, stm.Id())

	err = srv.Stop()
	c.Assert(err, IsNil)

	_, err = st.Machine(stm.Id())
	// The client has not necessarily seen the server
	// shutdown yet, so there are two possible
	// errors.
	if err != rpc.ErrShutdown && err != io.ErrUnexpectedEOF {
		c.Fatalf("unexpected error from request: %v", err)
	}

	// Check it can be stopped twice.
	err = srv.Stop()
	c.Assert(err, IsNil)
}

func (s *suite) TestClientServiceGet(c *C) {
	s.setUpScenario(c)
	config, err := s.APIState.Client().ServiceGet("wordpress")
	c.Assert(err, IsNil)
	c.Assert(config, DeepEquals, &params.ServiceGetResults{
		Service: "wordpress",
		Charm:   "wordpress",
		Settings: map[string]interface{}{
			"blog-title": map[string]interface{}{
				"type":        "string",
				"value":       nil,
				"description": "A descriptive title used for the blog."},
		},
	})
}

func (s *suite) TestClientServiceExpose(c *C) {
	s.setUpScenario(c)
	serviceName := "wordpress"
	service, err := s.State.Service(serviceName)
	c.Assert(err, IsNil)
	c.Assert(service.IsExposed(), Equals, false)
	err = s.APIState.Client().ServiceExpose(serviceName)
	c.Assert(err, IsNil)
	err = service.Refresh()
	c.Assert(err, IsNil)
	c.Assert(service.IsExposed(), Equals, true)
}

func (s *suite) TestClientServiceUnexpose(c *C) {
	s.setUpScenario(c)
	serviceName := "wordpress"
	service, err := s.State.Service(serviceName)
	c.Assert(err, IsNil)
	service.SetExposed()
	c.Assert(service.IsExposed(), Equals, true)
	err = s.APIState.Client().ServiceUnexpose(serviceName)
	c.Assert(err, IsNil)
	service.Refresh()
	c.Assert(service.IsExposed(), Equals, false)
}

func (s *suite) TestClientServiceDestroy(c *C) {
	// Setup:
	s.setUpScenario(c)
	serviceName := "wordpress"
	service, err := s.State.Service(serviceName)
	c.Assert(err, IsNil)
	// Code under test:
	err = s.APIState.Client().ServiceDestroy(serviceName)
	c.Assert(err, IsNil)
	err = service.Refresh()
	// The test actual assertion: the service should no-longer be Alive.
	c.Assert(service.Life(), Not(Equals), state.Alive)
}

func (s *suite) TestClientUnitResolved(c *C) {
	// Setup:
	s.setUpScenario(c)
	u, err := s.State.Unit("wordpress/0")
	c.Assert(err, IsNil)
	err = u.SetStatus(state.UnitError, "gaaah")
	c.Assert(err, IsNil)
	// Code under test:
	err = s.APIState.Client().Resolved("wordpress/0", false)
	c.Assert(err, IsNil)
	// Freshen the unit's state.
	err = u.Refresh()
	c.Assert(err, IsNil)
	// And now the actual test assertions: we set the unit as resolved via
	// the API so it should have a resolved mode set.
	mode := u.Resolved()
	c.Assert(mode, Equals, state.ResolvedNoHooks)
}

var serviceDeployTests = []struct {
	about            string
	serviceName      string
	charmUrl         string
	numUnits         int
	expectedNumUnits int
}{{
	about:            "Normal deploy",
	serviceName:      "mywordpress",
	charmUrl:         "local:series/wordpress",
	expectedNumUnits: 1,
}, {
	about:            "Two units",
	serviceName:      "mywordpress",
	charmUrl:         "local:series/wordpress",
	numUnits:         2,
	expectedNumUnits: 2,
},
}

func (s *suite) TestClientServiceDeploy(c *C) {
	s.setUpScenario(c)

	for i, test := range serviceDeployTests {
		c.Logf("test %d; %s", i, test.about)
		parsedUrl := charm.MustParseURL(test.charmUrl)
		localRepo, err := charm.InferRepository(parsedUrl,
			coretesting.Charms.Path)
		// Monkey-patch server repository.
		originalServerCharmStore := apiserver.CharmStore
		apiserver.CharmStore = localRepo
		_, err = s.State.Service(test.serviceName)
		c.Assert(err, NotNil)
		err = s.APIState.Client().ServiceDeploy(
			test.charmUrl, test.serviceName, test.numUnits, "")
		c.Assert(err, IsNil)
		service, err := s.State.Service(test.serviceName)
		c.Assert(err, IsNil)
		units, err := service.AllUnits()
		c.Assert(err, IsNil)
		c.Assert(units, HasLen, test.expectedNumUnits)
		// Clean up.
		removeServiceAndUnits(c, service)
		// Restore server repository.
		apiserver.CharmStore = originalServerCharmStore
	}
}

<<<<<<< HEAD
func (s *suite) TestSuccessfulAddRelation(c *C) {
	s.setUpScenario(c)
	endpoints := []string{"wordpress", "mysql"}
	err := s.APIState.Client().AddRelation(endpoints[0], endpoints[1])
=======
func (s *suite) TestSuccessfulDestroyRelation(c *C) {
	s.setUpScenario(c)
	endpoints := []string{"wordpress", "logging"}
	err := s.APIState.Client().DestroyRelation(endpoints[0], endpoints[1])
>>>>>>> 9cd55836
	c.Assert(err, IsNil)
	for _, endpoint := range endpoints {
		service, err := s.State.Service(endpoint)
		c.Assert(err, IsNil)
		rels, err := service.Relations()
		c.Assert(err, IsNil)
<<<<<<< HEAD
		for _, rel := range rels {
			c.Assert(rel.Life(), Equals, state.Alive)
		}
	}
}

=======
		// When relations are destroyed they don't go away immediately but
		// instead are set to 'Dying', due to references held by the user
		// agent.
		for _, rel := range rels {
			c.Assert(rel.Life(), Equals, state.Dying)
		}
	}
}

func (s *suite) TestNoRelation(c *C) {
	s.setUpScenario(c)
	err := s.APIState.Client().DestroyRelation("wordpress", "mysql")
	c.Assert(err, ErrorMatches, `relation "wordpress:db mysql:server" not found`)
}

>>>>>>> 9cd55836
// This test will be thrown away, at least in part, once the stub code in
// state/megawatcher.go is implemented.
func (s *suite) TestClientWatchAll(c *C) {
	watcher, err := s.APIState.Client().WatchAll()
	c.Assert(err, IsNil)
	defer func() {
		err := watcher.Stop()
		c.Assert(err, IsNil)
	}()
	deltas, err := watcher.Next()
	c.Assert(err, IsNil)
	// This is the part that most clearly is tied to the fact that we are
	// testing a stub.
	c.Assert(deltas, DeepEquals, state.StubNextDelta)
}

// openAs connects to the API state as the given entity
// with the default password for that entity.
func (s *suite) openAs(c *C, entityName string) *api.State {
	_, info, err := s.APIConn.Environ.StateInfo()
	c.Assert(err, IsNil)
	info.EntityName = entityName
	info.Password = fmt.Sprintf("%s password", entityName)
	c.Logf("opening state; entity %q; password %q", info.EntityName, info.Password)
	st, err := api.Open(info)
	c.Assert(err, IsNil)
	c.Assert(st, NotNil)
	return st
}<|MERGE_RESOLUTION|>--- conflicted
+++ resolved
@@ -143,13 +143,12 @@
 	op:    opClientCharmInfo,
 	allow: []string{"user-admin", "user-other"},
 }, {
-<<<<<<< HEAD
 	about: "Client.AddRelation",
 	op:    opClientAddRelation,
-=======
+	allow: []string{"user-admin", "user-other"},
+}, {
 	about: "Client.DestroyRelation",
 	op:    opClientDestroyRelation,
->>>>>>> 9cd55836
 	allow: []string{"user-admin", "user-other"},
 },
 }
@@ -265,17 +264,18 @@
 	return func() {}, nil
 }
 
-<<<<<<< HEAD
 func opClientAddRelation(c *C, st *api.State, mst *state.State) (func(), error) {
 	err := st.Client().AddRelation("wordpress", "logging")
 	if err != nil {
 		return nil, err
-=======
+	}
+	return func() {}, nil
+}
+
 func opClientDestroyRelation(c *C, st *api.State, mst *state.State) (func(), error) {
 	err := st.Client().DestroyRelation("wordpress", "logging")
 	if err != nil {
 		return func() {}, err
->>>>>>> 9cd55836
 	}
 	return func() {}, nil
 }
@@ -1334,31 +1334,32 @@
 	}
 }
 
-<<<<<<< HEAD
 func (s *suite) TestSuccessfulAddRelation(c *C) {
 	s.setUpScenario(c)
 	endpoints := []string{"wordpress", "mysql"}
 	err := s.APIState.Client().AddRelation(endpoints[0], endpoints[1])
-=======
+	c.Assert(err, IsNil)
+	for _, endpoint := range endpoints {
+		service, err := s.State.Service(endpoint)
+		c.Assert(err, IsNil)
+		rels, err := service.Relations()
+		c.Assert(err, IsNil)
+		for _, rel := range rels {
+			c.Assert(rel.Life(), Equals, state.Alive)
+		}
+	}
+}
+
 func (s *suite) TestSuccessfulDestroyRelation(c *C) {
 	s.setUpScenario(c)
 	endpoints := []string{"wordpress", "logging"}
 	err := s.APIState.Client().DestroyRelation(endpoints[0], endpoints[1])
->>>>>>> 9cd55836
 	c.Assert(err, IsNil)
 	for _, endpoint := range endpoints {
 		service, err := s.State.Service(endpoint)
 		c.Assert(err, IsNil)
 		rels, err := service.Relations()
 		c.Assert(err, IsNil)
-<<<<<<< HEAD
-		for _, rel := range rels {
-			c.Assert(rel.Life(), Equals, state.Alive)
-		}
-	}
-}
-
-=======
 		// When relations are destroyed they don't go away immediately but
 		// instead are set to 'Dying', due to references held by the user
 		// agent.
@@ -1374,7 +1375,6 @@
 	c.Assert(err, ErrorMatches, `relation "wordpress:db mysql:server" not found`)
 }
 
->>>>>>> 9cd55836
 // This test will be thrown away, at least in part, once the stub code in
 // state/megawatcher.go is implemented.
 func (s *suite) TestClientWatchAll(c *C) {
