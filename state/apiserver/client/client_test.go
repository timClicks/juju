--- conflicted
+++ resolved
@@ -2083,8 +2083,6 @@
 	c.Assert(data["transient"], gc.Equals, true)
 }
 
-<<<<<<< HEAD
-=======
 func (s *clientSuite) TestClientEnsureAvailabilitySeries(c *gc.C) {
 	apiParams := []params.EnsureAvailability{{
 		NumStateServers: 1,
@@ -2141,7 +2139,6 @@
 	c.Assert(err, gc.ErrorMatches, "cannot reduce state server count")
 }
 
->>>>>>> e021587c
 func (s *clientSuite) TestAPIHostPorts(c *gc.C) {
 	apiHostPorts, err := s.APIState.Client().APIHostPorts()
 	c.Assert(err, gc.IsNil)
