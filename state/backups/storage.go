// Copyright 2014 Canonical Ltd.
// Licensed under the AGPLv3, see LICENCE file for details.

package backups

import (
	"io"
	"path"
	"time"

	"github.com/juju/errors"
	"github.com/juju/names"
	jujutxn "github.com/juju/txn"
	"github.com/juju/utils/filestorage"
	"gopkg.in/juju/blobstore.v2"
	"gopkg.in/mgo.v2"
	"gopkg.in/mgo.v2/bson"
	"gopkg.in/mgo.v2/txn"

	"github.com/juju/juju/version"
)

// backupIDTimstamp is used to format the timestamp from a backup
// metadata into a string. The result is used as the first half of the
// corresponding backup ID.
const backupIDTimestamp = "20060102-150405"

//---------------------------
// Backup metadata document

// storageMetaDoc is a mirror of backups.Metadata, used just for DB storage.
type storageMetaDoc struct {
	ID string `bson:"_id"`

	// blob storage

	Checksum       string `bson:"checksum"`
	ChecksumFormat string `bson:"checksumformat"`
	Size           int64  `bson:"size,minsize"`
	Stored         int64  `bson:"stored,minsize"`

	// backup

	Started  int64  `bson:"started,minsize"`
	Finished int64  `bson:"finished,minsize"`
	Notes    string `bson:"notes,omitempty"`

	// origin

	Environment string         `bson:"environment"`
	Machine     string         `bson:"machine"`
	Hostname    string         `bson:"hostname"`
	Version     version.Number `bson:"version"`
}

func (doc *storageMetaDoc) isFileInfoComplete() bool {
	if doc.Checksum == "" {
		return false
	}
	if doc.ChecksumFormat == "" {
		return false
	}
	if doc.Size == 0 {
		return false
	}
	return true
}

func (doc *storageMetaDoc) validate() error {
	if doc.ID == "" {
		return errors.New("missing ID")
	}
	if doc.Started == 0 {
		return errors.New("missing Started")
	}
	// We don't check doc.Finished because it doesn't have to be set.
	if doc.Environment == "" {
		return errors.New("missing Model")
	}
	if doc.Machine == "" {
		return errors.New("missing Machine")
	}
	if doc.Hostname == "" {
		return errors.New("missing Hostname")
	}
	if doc.Version.Major == 0 {
		return errors.New("missing Version")
	}

	// We don't check doc.Stored because it doesn't have to be set.

	// Check the file-related fields.
	if !doc.isFileInfoComplete() {
		// Don't check the file-related fields.
		return nil
	}
	if doc.Checksum == "" {
		return errors.New("missing Checksum")
	}
	if doc.ChecksumFormat == "" {
		return errors.New("missing ChecksumFormat")
	}
	if doc.Size == 0 {
		return errors.New("missing Size")
	}

	return nil
}

func metadocUnixToTime(t int64) time.Time {
	return time.Unix(t, 0).UTC()
}

func metadocTimeToUnix(t time.Time) int64 {
	return t.UTC().Unix()
}

// docAsMetadata returns a new backups.Metadata based on the storageMetaDoc.
func docAsMetadata(doc *storageMetaDoc) *Metadata {
	meta := NewMetadata()
	meta.Started = metadocUnixToTime(doc.Started)
	meta.Notes = doc.Notes

	meta.Origin.Environment = doc.Environment
	meta.Origin.Machine = doc.Machine
	meta.Origin.Hostname = doc.Hostname
	meta.Origin.Version = doc.Version

	meta.SetID(doc.ID)

	if doc.Finished != 0 {
		finished := metadocUnixToTime(doc.Finished)
		meta.Finished = &finished
	}

	if doc.isFileInfoComplete() {
		// Set the file-related fields.

		// The doc should have already been validated when stored.
		meta.FileMetadata.Raw.Size = doc.Size
		meta.FileMetadata.Raw.Checksum = doc.Checksum
		meta.FileMetadata.Raw.ChecksumFormat = doc.ChecksumFormat
	}

	if doc.Stored != 0 {
		stored := metadocUnixToTime(doc.Stored)
		meta.SetStored(&stored)
	}

	return meta
}

// newStorageMetaDoc creates a storageMetaDoc using the corresponding
// values from the backup Metadata.
func newStorageMetaDoc(meta *Metadata) storageMetaDoc {
	var doc storageMetaDoc

	// Ignore metadata.ID. It will be set by storage later.

	doc.Checksum = meta.Checksum()
	doc.ChecksumFormat = meta.ChecksumFormat()
	doc.Size = meta.Size()
	if meta.Stored() != nil {
		stored := meta.Stored()
		doc.Stored = metadocTimeToUnix(*stored)
	}

	doc.Started = metadocTimeToUnix(meta.Started)
	if meta.Finished != nil {
		doc.Finished = metadocTimeToUnix(*meta.Finished)
	}
	doc.Notes = meta.Notes

	doc.Environment = meta.Origin.Environment
	doc.Machine = meta.Origin.Machine
	doc.Hostname = meta.Origin.Hostname
	doc.Version = meta.Origin.Version

	return doc
}

//---------------------------
// DB operations

// TODO(ericsnow) Merge storageDBWrapper with the storage implementation in
// state/storage.go (also see state/toolstorage).

// storageDBWrapper performs all state database operations needed for backups.
type storageDBWrapper struct {
	session   *mgo.Session
	db        *mgo.Database
	metaColl  *mgo.Collection
	txnRunner jujutxn.Runner
	modelUUID string
}

// newStorageDBWrapper returns a DB operator for the , with its own session.
func newStorageDBWrapper(db *mgo.Database, metaColl, modelUUID string) *storageDBWrapper {
	session := db.Session.Copy()
	db = db.With(session)

	coll := db.C(metaColl)
	txnRunner := jujutxn.NewRunner(jujutxn.RunnerParams{Database: db})
	dbWrap := storageDBWrapper{
		session:   session,
		db:        db,
		metaColl:  coll,
		txnRunner: txnRunner,
		modelUUID: modelUUID,
	}
	return &dbWrap
}

// metadata populates doc with the document matching the ID.
func (b *storageDBWrapper) metadata(id string, doc interface{}) error {
	err := b.metaColl.FindId(id).One(doc)
	if err == mgo.ErrNotFound {
		return errors.NotFoundf("backup metadata %q", id)
	}
	return errors.Trace(err)
}

// allMetadata populates docs with the list of documents in storage.
func (b *storageDBWrapper) allMetadata(docs interface{}) error {
	err := b.metaColl.Find(nil).All(docs)
	return errors.Trace(err)
}

// removeMetadataID removes the identified metadata from storage.
func (b *storageDBWrapper) removeMetadataID(id string) error {
	err := b.metaColl.RemoveId(id)
	return errors.Trace(err)
}

// txnOp returns a single transaction operation populated with the id
// and the metadata collection name. The caller should set other op
// values as needed.
func (b *storageDBWrapper) txnOpBase(id string) txn.Op {
	op := txn.Op{
		C:  b.metaColl.Name,
		Id: id,
	}
	return op
}

// txnOpInsert returns a single transaction operation that will insert
// the document into storage.
func (b *storageDBWrapper) txnOpInsert(id string, doc interface{}) txn.Op {
	op := b.txnOpBase(id)
	op.Assert = txn.DocMissing
	op.Insert = doc
	return op
}

// txnOpInsert returns a single transaction operation that will update
// the already stored document.
func (b *storageDBWrapper) txnOpUpdate(id string, updates ...bson.DocElem) txn.Op {
	op := b.txnOpBase(id)
	op.Assert = txn.DocExists
	op.Update = bson.D{{"$set", bson.D(updates)}}
	return op
}

// runTransaction runs the DB operations within a single transaction.
func (b *storageDBWrapper) runTransaction(ops []txn.Op) error {
	err := b.txnRunner.RunTransaction(ops)
	return errors.Trace(err)
}

// blobStorage returns a ManagedStorage matching the env storage and the blobDB.
func (b *storageDBWrapper) blobStorage(blobDB string) blobstore.ManagedStorage {
	dataStore := blobstore.NewGridFS(blobDB, b.modelUUID, b.session)
	return blobstore.NewManagedStorage(b.db, dataStore)
}

// Copy returns a copy of the operator.
func (b *storageDBWrapper) Copy() *storageDBWrapper {
	session := b.session.Copy()

	coll := b.metaColl.With(session)
	db := coll.Database
	txnRunner := jujutxn.NewRunner(jujutxn.RunnerParams{Database: db})
	dbWrap := storageDBWrapper{
		session:   session,
		db:        db,
		metaColl:  coll,
		txnRunner: txnRunner,
		modelUUID: b.modelUUID,
	}
	return &dbWrap
}

// Close releases the DB connection resources.
func (b *storageDBWrapper) Close() error {
	b.session.Close()
	return nil
}

// getStorageMetadata returns the backup metadata associated with "id".
// If "id" does not match any stored records, an error satisfying
// juju/errors.IsNotFound() is returned.
func getStorageMetadata(dbWrap *storageDBWrapper, id string) (*storageMetaDoc, error) {
	var doc storageMetaDoc
	err := dbWrap.metadata(id, &doc)
	if errors.IsNotFound(err) {
		return nil, errors.Trace(err)
	} else if err != nil {
		return nil, errors.Annotate(err, "while getting metadata")
	}

	if err := doc.validate(); err != nil {
		return nil, errors.Trace(err)
	}
	return &doc, nil
}

// newStorageID returns a new ID for a state backup.  The format is the
// UTC timestamp from the metadata followed by the environment ID:
// "YYYYMMDD-hhmmss.<env ID>".  This makes the ID a little more human-
// consumable (in contrast to a plain UUID string).  Ideally we would
// use some form of environment name rather than the UUID, but for now
// the raw env ID is sufficient.
var newStorageID = func(doc *storageMetaDoc) string {
	started := metadocUnixToTime(doc.Started)
	timestamp := started.Format(backupIDTimestamp)
	return timestamp + "." + doc.Environment
}

// addStorageMetadata stores metadata for a backup where it can be
// accessed later. It returns a new ID that is associated with the
// backup. If the provided metadata already has an ID set, it is
// ignored. The new ID is set on the doc, even when there is an error.
func addStorageMetadata(dbWrap *storageDBWrapper, doc *storageMetaDoc) (string, error) {
	// We use our own mongo _id value since the auto-generated one from
	// mongo may contain sensitive data (see bson.ObjectID).
	id := newStorageID(doc)

	doc.ID = id
	if err := doc.validate(); err != nil {
		return "", errors.Trace(err)
	}

	op := dbWrap.txnOpInsert(id, doc)

	if err := dbWrap.runTransaction([]txn.Op{op}); err != nil {
		if errors.Cause(err) == txn.ErrAborted {
			return "", errors.AlreadyExistsf("backup metadata %q", doc.ID)
		}
		return "", errors.Annotate(err, "while running transaction")
	}

	return id, nil
}

// setStorageStoredTime updates the backup metadata associated with "id"
// to indicate that a backup archive has been stored.  If "id" does
// not match any stored records, an error satisfying
// juju/errors.IsNotFound() is returned.
func setStorageStoredTime(dbWrap *storageDBWrapper, id string, stored time.Time) error {
	op := dbWrap.txnOpUpdate(id, bson.DocElem{"stored", metadocTimeToUnix(stored)})
	if err := dbWrap.runTransaction([]txn.Op{op}); err != nil {
		if errors.Cause(err) == txn.ErrAborted {
			return errors.NotFoundf("backup metadata %q", id)
		}
		return errors.Annotate(err, "while running transaction")
	}
	return nil
}

//---------------------------
// metadata storage

type backupsDocStorage struct {
	dbWrap *storageDBWrapper
}

type backupsMetadataStorage struct {
	filestorage.MetadataDocStorage
	db        *mgo.Database
	modelUUID string
}

func newMetadataStorage(dbWrap *storageDBWrapper) *backupsMetadataStorage {
	dbWrap = dbWrap.Copy()

	docStor := backupsDocStorage{dbWrap}
	stor := backupsMetadataStorage{
		MetadataDocStorage: filestorage.MetadataDocStorage{&docStor},
		db:                 dbWrap.db,
		modelUUID:          dbWrap.modelUUID,
	}
	return &stor
}

// AddDoc adds the document to storage and returns the new ID.
func (s *backupsDocStorage) AddDoc(doc filestorage.Document) (string, error) {
	metadata, ok := doc.(*Metadata)
	if !ok {
		return "", errors.Errorf("doc must be of type *backups.Metadata")
	}
	metaDoc := newStorageMetaDoc(metadata)

	dbWrap := s.dbWrap.Copy()
	defer dbWrap.Close()

	id, err := addStorageMetadata(dbWrap, &metaDoc)
	return id, errors.Trace(err)
}

// Doc returns the stored document associated with the given ID.
func (s *backupsDocStorage) Doc(id string) (filestorage.Document, error) {
	dbWrap := s.dbWrap.Copy()
	defer dbWrap.Close()

	doc, err := getStorageMetadata(dbWrap, id)
	if err != nil {
		return nil, errors.Trace(err)
	}

	metadata := docAsMetadata(doc)
	return metadata, nil
}

// ListDocs returns the list of all stored documents.
func (s *backupsDocStorage) ListDocs() ([]filestorage.Document, error) {
	dbWrap := s.dbWrap.Copy()
	defer dbWrap.Close()

	var docs []storageMetaDoc
	if err := dbWrap.allMetadata(&docs); err != nil {
		return nil, errors.Trace(err)
	}

	list := make([]filestorage.Document, len(docs))
	for i, doc := range docs {
		meta := docAsMetadata(&doc)
		list[i] = meta
	}
	return list, nil
}

// RemoveDoc removes the identified document from storage.
func (s *backupsDocStorage) RemoveDoc(id string) error {
	dbWrap := s.dbWrap.Copy()
	defer dbWrap.Close()

	return errors.Trace(dbWrap.removeMetadataID(id))
}

// Close releases the DB resources.
func (s *backupsDocStorage) Close() error {
	return s.dbWrap.Close()
}

// SetStored records in the metadata the fact that the file was stored.
func (s *backupsMetadataStorage) SetStored(id string) error {
	dbWrap := newStorageDBWrapper(s.db, storageMetaName, s.modelUUID)
	defer dbWrap.Close()

	err := setStorageStoredTime(dbWrap, id, time.Now())
	return errors.Trace(err)
}

//---------------------------
// raw file storage

const backupStorageRoot = "backups"

type backupBlobStorage struct {
	dbWrap *storageDBWrapper

	modelUUID string
	storeImpl blobstore.ManagedStorage
	root      string
}

func newFileStorage(dbWrap *storageDBWrapper, root string) filestorage.RawFileStorage {
	dbWrap = dbWrap.Copy()

	managed := dbWrap.blobStorage(dbWrap.db.Name)
	stor := backupBlobStorage{
		dbWrap:    dbWrap,
		modelUUID: dbWrap.modelUUID,
		storeImpl: managed,
		root:      root,
	}
	return &stor
}

func (s *backupBlobStorage) path(id string) string {
	// Use of path.Join instead of filepath.Join is intentional - this
	// is an environment storage path not a filesystem path.
	return path.Join(s.root, id)
}

// File returns the identified file from storage.
func (s *backupBlobStorage) File(id string) (io.ReadCloser, error) {
<<<<<<< HEAD
	file, _, err := s.storeImpl.GetForEnvironment(s.modelUUID, s.path(id))
=======
	file, _, err := s.storeImpl.GetForBucket(s.envUUID, s.path(id))
>>>>>>> 3df2e5dc
	return file, errors.Trace(err)
}

// AddFile adds the file to storage.
func (s *backupBlobStorage) AddFile(id string, file io.Reader, size int64) error {
<<<<<<< HEAD
	return s.storeImpl.PutForEnvironment(s.modelUUID, s.path(id), file, size)
=======
	return s.storeImpl.PutForBucket(s.envUUID, s.path(id), file, size)
>>>>>>> 3df2e5dc
}

// RemoveFile removes the identified file from storage.
func (s *backupBlobStorage) RemoveFile(id string) error {
<<<<<<< HEAD
	return s.storeImpl.RemoveForEnvironment(s.modelUUID, s.path(id))
=======
	return s.storeImpl.RemoveForBucket(s.envUUID, s.path(id))
>>>>>>> 3df2e5dc
}

// Close closes the storage.
func (s *backupBlobStorage) Close() error {
	return s.dbWrap.Close()
}

//---------------------------
// backup storage

const (
	storageDBName   = "backups"
	storageMetaName = "metadata"
)

// DB represents the set of methods required to perform a backup.
// It exists to break the strict dependency between state and this package,
// and those that depend on this package.
type DB interface {
	// MongoSession returns the underlying mongodb session.
	MongoSession() *mgo.Session

	// EnvironTag is the concrete environ tag for this database.
	EnvironTag() names.EnvironTag
}

// NewStorage returns a new FileStorage to use for storing backup
// archives (and metadata).
func NewStorage(st DB) filestorage.FileStorage {
	modelUUID := st.EnvironTag().Id()
	db := st.MongoSession().DB(storageDBName)
	dbWrap := newStorageDBWrapper(db, storageMetaName, modelUUID)
	defer dbWrap.Close()

	files := newFileStorage(dbWrap, backupStorageRoot)
	docs := newMetadataStorage(dbWrap)
	return filestorage.NewFileStorage(docs, files)
}<|MERGE_RESOLUTION|>--- conflicted
+++ resolved
@@ -495,30 +495,18 @@
 
 // File returns the identified file from storage.
 func (s *backupBlobStorage) File(id string) (io.ReadCloser, error) {
-<<<<<<< HEAD
-	file, _, err := s.storeImpl.GetForEnvironment(s.modelUUID, s.path(id))
-=======
-	file, _, err := s.storeImpl.GetForBucket(s.envUUID, s.path(id))
->>>>>>> 3df2e5dc
+	file, _, err := s.storeImpl.GetForBucket(s.modelUUID, s.path(id))
 	return file, errors.Trace(err)
 }
 
 // AddFile adds the file to storage.
 func (s *backupBlobStorage) AddFile(id string, file io.Reader, size int64) error {
-<<<<<<< HEAD
-	return s.storeImpl.PutForEnvironment(s.modelUUID, s.path(id), file, size)
-=======
-	return s.storeImpl.PutForBucket(s.envUUID, s.path(id), file, size)
->>>>>>> 3df2e5dc
+	return s.storeImpl.PutForBucket(s.modelUUID, s.path(id), file, size)
 }
 
 // RemoveFile removes the identified file from storage.
 func (s *backupBlobStorage) RemoveFile(id string) error {
-<<<<<<< HEAD
-	return s.storeImpl.RemoveForEnvironment(s.modelUUID, s.path(id))
-=======
-	return s.storeImpl.RemoveForBucket(s.envUUID, s.path(id))
->>>>>>> 3df2e5dc
+	return s.storeImpl.RemoveForBucket(s.modelUUID, s.path(id))
 }
 
 // Close closes the storage.
