package state

import (
	"container/list"
	"errors"
	"launchpad.net/juju-core/state/api/params"
	"launchpad.net/juju-core/state/watcher"
	"launchpad.net/tomb"
	"reflect"
)

// StateWatcher watches any changes to the state.
// TODO(rog) rename this to StateWatcher when allWatcher is complete.
type StateWatcher struct {
	all *allWatcher
	// The following fields are maintained by the allWatcher
	// goroutine.
	revno   int64
	stopped bool
}

func newStateWatcher(st *State) *StateWatcher {
	return &StateWatcher{
		all: st.allWatcher,
	}
}

// Stop stops the watcher.
func (w *StateWatcher) Stop() error {
	select {
	case w.all.request <- &allRequest{w: w}:
		return nil
	case <-w.all.tomb.Dead():
	}
	return w.all.tomb.Err()
}

var errWatcherStopped = errors.New("state watcher was stopped")

// Next retrieves all changes that have happened since the last
// time it was called, blocking until there are some changes available.
func (w *StateWatcher) Next() ([]params.Delta, error) {
	req := &allRequest{
		w:     w,
		reply: make(chan bool),
	}
	select {
	case w.all.request <- req:
	case <-w.all.tomb.Dead():
		err := w.all.tomb.Err()
		if err == nil {
			err = errWatcherStopped
		}
		return nil, err
	}
	if ok := <-req.reply; !ok {
		// TODO better error?
		return nil, errWatcherStopped
	}
	return req.changes, nil
}

// allWatcher holds a shared record of all current state and replies to
// requests from StateWatches to tell them when it changes.
// TODO(rog) complete this type and its methods.
type allWatcher struct {
	tomb tomb.Tomb

	// backing knows how to fetch information from
	// the underlying state.
	backing allWatcherBacking

	// request receives requests from StateWatcher clients.
	request chan *allRequest

	// all holds information on everything the allWatcher cares about.
	all *allInfo

	// Each entry in the waiting map holds a linked list of Next requests
	// outstanding for the associated StateWatcher.
	waiting map[*StateWatcher]*allRequest
}

// allWatcherBacking is the interface required
// by the allWatcher to access the underlying state.
// It is an interface for testing purposes.
// TODO(rog) complete this type and its methods.
type allWatcherBacking interface {
	// idForInfo returns the info id corresponding
	// to the given entity info.
	idForInfo(info params.EntityInfo) infoId

	// getAll retrieves information about all known entities in the state
	// into the given allInfo.
	getAll(all *allInfo) error

	// changed informs the backing about a change to the entity with
	// the given id.  The backing is responsible for updating the
	// allInfo to reflect the change.
	changed(all *allInfo, change watcher.Change) error

	// watch watches for any changes and sends them
	// on the given channel.
	watch(in chan<- watcher.Change)

	// unwatch stops watching for changes on the
	// given channel.
	unwatch(in chan<- watcher.Change)
}

// allRequest holds a request from the StateWatcher to the
// allWatcher for some changes. The request will be
// replied to when some changes are available.
type allRequest struct {
	// w holds the StateWatcher that has originated the request.
	w *StateWatcher

	// reply receives a message when deltas are ready.  If reply is
	// nil, the StateWatcher will be stopped.  If the reply is true,
	// the request has been processed; if false, the StateWatcher
	// has been stopped,
	reply chan bool

	// On reply, changes will hold changes that have occurred since
	// the last replied-to Next request.
	changes []params.Delta

	// next points to the next request in the list of outstanding
	// requests on a given watcher.  It is used only by the central
	// allWatcher goroutine.
	next *allRequest
}

// newAllWatcher returns a new allWatcher that retrieves information
// using the given backing. It does not start it running.
func newAllWatcher(backing allWatcherBacking) *allWatcher {
	return &allWatcher{
		backing: backing,
		request: make(chan *allRequest),
		all:     newAllInfo(),
		waiting: make(map[*StateWatcher]*allRequest),
	}
}

func (aw *allWatcher) run() {
	defer aw.tomb.Done()
	// TODO(rog) distinguish between temporary and permanent errors:
	// if we get an error in loop, this logic kill the state's allWatcher
	// forever. This currently fits the way we go about things,
	// because we reconnect to the state on any error, but
	// perhaps there are errors we could recover from.
	aw.tomb.Kill(aw.loop())
}

func (aw *allWatcher) loop() error {
	in := make(chan watcher.Change)
	aw.backing.watch(in)
	defer aw.backing.unwatch(in)
	// We have no idea what changes the watcher might be trying to
	// send us while getAll proceeds, but we don't mind, because
	// allWatcher.changed is idempotent with respect to both updates
	// and removals.
	// TODO(rog) Perhaps find a way to avoid blocking all other
	// watchers while getAll is running.
	if err := aw.backing.getAll(aw.all); err != nil {
		return err
	}
	for {
		select {
		case <-aw.tomb.Dying():
			return tomb.ErrDying
		case change := <-in:
			if err := aw.backing.changed(aw.all, change); err != nil {
				return err
			}
		case req := <-aw.request:
			aw.handle(req)
		}
		aw.respond()
	}
	panic("unreachable")
}

// Stop stops the allWatcher.
func (aw *allWatcher) Stop() error {
	aw.tomb.Kill(nil)
	return aw.tomb.Wait()
}

// handle processes a request from a StateWatcher to the allWatcher.
func (aw *allWatcher) handle(req *allRequest) {
	if req.w.stopped {
		// The watcher has previously been stopped.
		if req.reply != nil {
			req.reply <- false
		}
		return
	}
	if req.reply == nil {
		// This is a request to stop the watcher.
		for req := aw.waiting[req.w]; req != nil; req = req.next {
			req.reply <- false
		}
		delete(aw.waiting, req.w)
		req.w.stopped = true
		aw.leave(req.w)
		return
	}
	// Add request to head of list.
	req.next = aw.waiting[req.w]
	aw.waiting[req.w] = req
}

// respond responds to all outstanding requests that are satisfiable.
func (aw *allWatcher) respond() {
	for w, req := range aw.waiting {
		revno := w.revno
		changes := aw.all.changesSince(revno)
		if len(changes) == 0 {
			continue
		}
		req.changes = changes
		w.revno = aw.all.latestRevno
		req.reply <- true
		if req := req.next; req == nil {
			// Last request for this watcher.
			delete(aw.waiting, w)
		} else {
			aw.waiting[w] = req
		}
		aw.seen(revno)
	}
}

// seen states that a StateWatcher has just been given information about
// all entities newer than the given revno.  We assume it has already
// seen all the older entities.
func (aw *allWatcher) seen(revno int64) {
	for e := aw.all.list.Front(); e != nil; {
		next := e.Next()
		entry := e.Value.(*entityEntry)
		if entry.revno <= revno {
			break
		}
		if entry.creationRevno > revno {
			if !entry.removed {
				// This is a new entity that hasn't been seen yet,
				// so increment the entry's refCount.
				entry.refCount++
			}
		} else if entry.removed {
			// This is an entity that we previously saw, but
			// has now been removed, so decrement its refCount, removing
			// the entity if nothing else is waiting to be notified that it's
			// gone.
			aw.all.decRef(entry, aw.backing.idForInfo(entry.info))
		}
		e = next
	}
}

// leave is called when the given watcher leaves.  It decrements the reference
// counts of any entities that have been seen by the watcher.
func (aw *allWatcher) leave(w *StateWatcher) {
	for e := aw.all.list.Front(); e != nil; {
		next := e.Next()
		entry := e.Value.(*entityEntry)
		if entry.creationRevno <= w.revno {
			// The watcher has seen this entry.
			if entry.removed && entry.revno <= w.revno {
				// The entity has been removed and the
				// watcher has already been informed of that,
				// so its refcount has already been decremented.
				e = next
				continue
			}
			aw.all.decRef(entry, aw.backing.idForInfo(entry.info))
		}
		e = next
	}
}

<<<<<<< HEAD
// allWatcherStateBacking implements allWatcherBacking by
// fetching entities from the State.
type allWatcherStateBacking struct {
	st *State
	// collections
	collectionByName map[string]allWatcherStateCollection
	collectionByKind map[string]allWatcherStateCollection
}

// allWatcherStateCollection holds information about a
// collection watched by an allWatcher and the
// type of value we use to store entity information
// for that collection.
type allWatcherStateCollection struct {
	*mgo.Collection
	// infoSliceType stores the type of a slice of the info type
	// that we use for this collection.  In Go 1.1 we can change
	// this to use the type itself, as we'll have reflect.SliceOf.
	infoSliceType reflect.Type
}

func newAllWatcherStateBacking(st *State) allWatcherBacking {
	b := &allWatcherStateBacking{
		st:               st,
		collectionByName: make(map[string]allWatcherStateCollection),
		collectionByKind: make(map[string]allWatcherStateCollection),
	}
	collections := []allWatcherStateCollection{{
		Collection:    st.machines,
		infoSliceType: reflect.TypeOf([]params.MachineInfo(nil)),
	}, {
		Collection:    st.units,
		infoSliceType: reflect.TypeOf([]params.UnitInfo(nil)),
	}, {
		Collection:    st.services,
		infoSliceType: reflect.TypeOf([]params.ServiceInfo(nil)),
	}, {
		Collection:    st.relations,
		infoSliceType: reflect.TypeOf([]params.RelationInfo(nil)),
	}, {
		Collection:    st.annotations,
		infoSliceType: reflect.TypeOf([]params.AnnotationInfo(nil)),
	}}
	// Populate the collection maps from the above set of collections.
	for _, c := range collections {
		// Create a new instance of the info type so we can
		// find out its kind.
		info := reflect.New(c.infoSliceType.Elem()).Interface().(params.EntityInfo)
		kind := info.EntityKind()
		if _, ok := b.collectionByKind[kind]; ok {
			panic(fmt.Errorf("duplicate collection kind %q", kind))
		}
		b.collectionByKind[kind] = c
		if _, ok := b.collectionByName[c.Name]; ok {
			panic(fmt.Errorf("duplicate collection name %q", kind))
		}
		b.collectionByName[c.Name] = c
	}
	return b
}

// watch watches all the collections.
func (b *allWatcherStateBacking) watch(in chan<- watcher.Change) {
	for _, c := range b.collectionByName {
		b.st.watcher.WatchCollection(c.Name, in)
	}
}

// watch unwatches all the collections.
func (b *allWatcherStateBacking) unwatch(in chan<- watcher.Change) {
	for _, c := range b.collectionByName {
		b.st.watcher.UnwatchCollection(c.Name, in)
	}
}

// getAll fetches all items that we want to watch from the state.
func (b *allWatcherStateBacking) getAll(all *allInfo) error {
	// TODO(rog) fetch collections concurrently?
	for _, c := range b.collectionByName {
		infoSlicePtr := reflect.New(c.infoSliceType).Interface()
		if err := c.Find(nil).All(infoSlicePtr); err != nil {
			return fmt.Errorf("cannot get all %s: %v", c.Name, err)
		}
		infos := reflect.ValueOf(infoSlicePtr).Elem()
		for i := 0; i < infos.Len(); i++ {
			info := infos.Index(i).Addr().Interface().(params.EntityInfo)
			all.update(b.idForInfo(info), info)
		}
	}
	return nil
}

// entityId holds the mongo identifier of an entity.
type entityId struct {
	collection string
	id         interface{}
}

// changed updates the allWatcher's idea of the current state
// in response to the given change.
func (b *allWatcherStateBacking) changed(all *allInfo, change watcher.Change) error {
	id := entityId{
		collection: change.C,
		id:         change.Id,
	}
	// TODO(rog) investigate ways that this can be made more efficient
	// than simply fetching each entity in turn.
	info, err := b.fetch(id)
	if err != nil && err != mgo.ErrNotFound {
		return err
	}
	all.update(id, info)
	return nil
}

func (b *allWatcherStateBacking) fetch(id entityId) (params.EntityInfo, error) {
	c, ok := b.collectionByName[id.collection]
	if !ok {
		panic(fmt.Errorf("unknown collection %q in fetch request", id.collection))
	}
	info := reflect.New(c.infoSliceType.Elem()).Interface().(params.EntityInfo)
	if err := c.FindId(id.id).One(info); err != nil {
		return nil, err
	}
	return info, nil
}

type infoId interface{}

// idForInfo returns the info id of the given entity document.
func (b *allWatcherStateBacking) idForInfo(info params.EntityInfo) infoId {
	c, ok := b.collectionByKind[info.EntityKind()]
	if !ok {
		panic(fmt.Errorf("entity with unknown kind %q", info.EntityKind()))
	}
	return entityId{
		collection: c.Name,
		id:         info.EntityId(),
	}
}

=======
>>>>>>> 3f8623ce
// entityEntry holds an entry in the linked list of all entities known
// to a StateWatcher.
type entityEntry struct {
	// The revno holds the local idea of the latest change to the
	// given entity.  It is not the same as the transaction revno -
	// this means we can unconditionally move a newly fetched entity
	// to the front of the list without worrying if the revno has
	// changed since the watcher reported it.
	revno int64

	// creationRevno holds the revision number when the
	// entity was created.
	creationRevno int64

	// removed marks whether the entity has been removed.
	removed bool

	// refCount holds a count of the number of watchers that
	// have seen this entity. When the entity is marked as removed,
	// the ref count is decremented whenever a StateWatcher that
	// has previously seen the entry now sees that it has been removed;
	// the entry will be deleted when all such StateWatchers have
	// been notified.
	refCount int

	// info holds the actual information on the entity.
	info params.EntityInfo
}

// allInfo holds a list of all entities known
// to a StateWatcher.
type allInfo struct {
	latestRevno int64
	entities    map[infoId]*list.Element
	list        *list.List
}

// newAllInfo returns an allInfo instance holding information about the
// current state of all entities in the environment.
func newAllInfo() *allInfo {
	all := &allInfo{
		entities: make(map[infoId]*list.Element),
		list:     list.New(),
	}
	return all
}

// add adds a new entity with the given id and associated
// information to the list.
// This method should be considered private to allInfo.
func (a *allInfo) add(id infoId, info params.EntityInfo) {
	if a.entities[id] != nil {
		panic("adding new entry with duplicate id")
	}
	a.latestRevno++
	entry := &entityEntry{
		info:          info,
		revno:         a.latestRevno,
		creationRevno: a.latestRevno,
	}
	a.entities[id] = a.list.PushFront(entry)
}

// decRef decrements the reference count of an entry within the list,
// deleting it if it becomes zero and the entry is removed.
// This method should be considered private to allInfo.
func (a *allInfo) decRef(entry *entityEntry, id infoId) {
	if entry.refCount--; entry.refCount > 0 {
		return
	}
	if entry.refCount < 0 {
		panic("negative reference count")
	}
	if !entry.removed {
		return
	}
	elem := a.entities[id]
	if elem == nil {
		panic("delete of non-existent entry")
	}
	delete(a.entities, id)
	a.list.Remove(elem)
}

// delete deletes the entry with the given info id.
// This method should be considered private to allInfo.
func (a *allInfo) delete(id infoId) {
	elem := a.entities[id]
	if elem == nil {
		return
	}
	delete(a.entities, id)
	a.list.Remove(elem)
}

// markRemoved marks that the entity with the given id has
// been removed from the state. If nothing has seen the
// entity, then we delete it immediately.
// This method should be considered private to allInfo.
func (a *allInfo) markRemoved(id infoId) {
	if elem := a.entities[id]; elem != nil {
		entry := elem.Value.(*entityEntry)
		if entry.removed {
			return
		}
		a.latestRevno++
		if entry.refCount == 0 {
			a.delete(id)
			return
		}
		entry.revno = a.latestRevno
		entry.removed = true
		a.list.MoveToFront(elem)
	}
}

// update updates the information for the entity with
// the given id. If info is nil, the entity will be marked
// as removed and deleted if nothing has seen the entity..
func (a *allInfo) update(id infoId, info params.EntityInfo) {
	if info == nil {
		a.markRemoved(id)
		return
	}
	elem := a.entities[id]
	if elem == nil {
		a.add(id, info)
		return
	}
	entry := elem.Value.(*entityEntry)
	// Nothing has changed, so change nothing.
	// TODO(rog) do the comparison more efficiently.
	if reflect.DeepEqual(info, entry.info) {
		return
	}
	// We already know about the entity; update its doc.
	a.latestRevno++
	entry.revno = a.latestRevno
	entry.info = info
	a.list.MoveToFront(elem)
}

// changesSince returns any changes that have occurred since
// the given revno, oldest first.
func (a *allInfo) changesSince(revno int64) []params.Delta {
	e := a.list.Front()
	n := 0
	for ; e != nil; e = e.Next() {
		entry := e.Value.(*entityEntry)
		if entry.revno <= revno {
			break
		}
		n++
	}
	if e != nil {
		// We've found an element that we've already seen.
		e = e.Prev()
	} else {
		// We haven't seen any elements, so we want all of them.
		e = a.list.Back()
		n++
	}
	changes := make([]params.Delta, 0, n)
	for ; e != nil; e = e.Prev() {
		entry := e.Value.(*entityEntry)
		if entry.removed && entry.creationRevno > revno {
			// Don't include entries that have been created
			// and removed since the revno.
			continue
		}
		changes = append(changes, params.Delta{
			Removed: entry.removed,
			Entity:  entry.info,
		})
	}
	return changes
}<|MERGE_RESOLUTION|>--- conflicted
+++ resolved
@@ -280,150 +280,6 @@
 	}
 }
 
-<<<<<<< HEAD
-// allWatcherStateBacking implements allWatcherBacking by
-// fetching entities from the State.
-type allWatcherStateBacking struct {
-	st *State
-	// collections
-	collectionByName map[string]allWatcherStateCollection
-	collectionByKind map[string]allWatcherStateCollection
-}
-
-// allWatcherStateCollection holds information about a
-// collection watched by an allWatcher and the
-// type of value we use to store entity information
-// for that collection.
-type allWatcherStateCollection struct {
-	*mgo.Collection
-	// infoSliceType stores the type of a slice of the info type
-	// that we use for this collection.  In Go 1.1 we can change
-	// this to use the type itself, as we'll have reflect.SliceOf.
-	infoSliceType reflect.Type
-}
-
-func newAllWatcherStateBacking(st *State) allWatcherBacking {
-	b := &allWatcherStateBacking{
-		st:               st,
-		collectionByName: make(map[string]allWatcherStateCollection),
-		collectionByKind: make(map[string]allWatcherStateCollection),
-	}
-	collections := []allWatcherStateCollection{{
-		Collection:    st.machines,
-		infoSliceType: reflect.TypeOf([]params.MachineInfo(nil)),
-	}, {
-		Collection:    st.units,
-		infoSliceType: reflect.TypeOf([]params.UnitInfo(nil)),
-	}, {
-		Collection:    st.services,
-		infoSliceType: reflect.TypeOf([]params.ServiceInfo(nil)),
-	}, {
-		Collection:    st.relations,
-		infoSliceType: reflect.TypeOf([]params.RelationInfo(nil)),
-	}, {
-		Collection:    st.annotations,
-		infoSliceType: reflect.TypeOf([]params.AnnotationInfo(nil)),
-	}}
-	// Populate the collection maps from the above set of collections.
-	for _, c := range collections {
-		// Create a new instance of the info type so we can
-		// find out its kind.
-		info := reflect.New(c.infoSliceType.Elem()).Interface().(params.EntityInfo)
-		kind := info.EntityKind()
-		if _, ok := b.collectionByKind[kind]; ok {
-			panic(fmt.Errorf("duplicate collection kind %q", kind))
-		}
-		b.collectionByKind[kind] = c
-		if _, ok := b.collectionByName[c.Name]; ok {
-			panic(fmt.Errorf("duplicate collection name %q", kind))
-		}
-		b.collectionByName[c.Name] = c
-	}
-	return b
-}
-
-// watch watches all the collections.
-func (b *allWatcherStateBacking) watch(in chan<- watcher.Change) {
-	for _, c := range b.collectionByName {
-		b.st.watcher.WatchCollection(c.Name, in)
-	}
-}
-
-// watch unwatches all the collections.
-func (b *allWatcherStateBacking) unwatch(in chan<- watcher.Change) {
-	for _, c := range b.collectionByName {
-		b.st.watcher.UnwatchCollection(c.Name, in)
-	}
-}
-
-// getAll fetches all items that we want to watch from the state.
-func (b *allWatcherStateBacking) getAll(all *allInfo) error {
-	// TODO(rog) fetch collections concurrently?
-	for _, c := range b.collectionByName {
-		infoSlicePtr := reflect.New(c.infoSliceType).Interface()
-		if err := c.Find(nil).All(infoSlicePtr); err != nil {
-			return fmt.Errorf("cannot get all %s: %v", c.Name, err)
-		}
-		infos := reflect.ValueOf(infoSlicePtr).Elem()
-		for i := 0; i < infos.Len(); i++ {
-			info := infos.Index(i).Addr().Interface().(params.EntityInfo)
-			all.update(b.idForInfo(info), info)
-		}
-	}
-	return nil
-}
-
-// entityId holds the mongo identifier of an entity.
-type entityId struct {
-	collection string
-	id         interface{}
-}
-
-// changed updates the allWatcher's idea of the current state
-// in response to the given change.
-func (b *allWatcherStateBacking) changed(all *allInfo, change watcher.Change) error {
-	id := entityId{
-		collection: change.C,
-		id:         change.Id,
-	}
-	// TODO(rog) investigate ways that this can be made more efficient
-	// than simply fetching each entity in turn.
-	info, err := b.fetch(id)
-	if err != nil && err != mgo.ErrNotFound {
-		return err
-	}
-	all.update(id, info)
-	return nil
-}
-
-func (b *allWatcherStateBacking) fetch(id entityId) (params.EntityInfo, error) {
-	c, ok := b.collectionByName[id.collection]
-	if !ok {
-		panic(fmt.Errorf("unknown collection %q in fetch request", id.collection))
-	}
-	info := reflect.New(c.infoSliceType.Elem()).Interface().(params.EntityInfo)
-	if err := c.FindId(id.id).One(info); err != nil {
-		return nil, err
-	}
-	return info, nil
-}
-
-type infoId interface{}
-
-// idForInfo returns the info id of the given entity document.
-func (b *allWatcherStateBacking) idForInfo(info params.EntityInfo) infoId {
-	c, ok := b.collectionByKind[info.EntityKind()]
-	if !ok {
-		panic(fmt.Errorf("entity with unknown kind %q", info.EntityKind()))
-	}
-	return entityId{
-		collection: c.Name,
-		id:         info.EntityId(),
-	}
-}
-
-=======
->>>>>>> 3f8623ce
 // entityEntry holds an entry in the linked list of all entities known
 // to a StateWatcher.
 type entityEntry struct {
