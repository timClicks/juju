--- conflicted
+++ resolved
@@ -533,7 +533,6 @@
 	c.Assert(m.Life(), gc.Equals, life)
 }
 
-<<<<<<< HEAD
 func (s *MigrationImportSuite) TestSubnets(c *gc.C) {
 	original, err := s.State.AddSubnet(state.SubnetInfo{
 		CIDR:             "10.0.0.0/24",
@@ -542,7 +541,23 @@
 		AvailabilityZone: "bar",
 		SpaceName:        "bam",
 	})
-=======
+	c.Assert(err, jc.ErrorIsNil)
+
+	_, newSt := s.importModel(c)
+	defer func() {
+		c.Assert(newSt.Close(), jc.ErrorIsNil)
+	}()
+
+	subnet, err := newSt.Subnet(original.CIDR())
+	c.Assert(err, jc.ErrorIsNil)
+
+	c.Assert(subnet.CIDR(), gc.Equals, "10.0.0.0/24")
+	c.Assert(subnet.ProviderId(), gc.Equals, network.Id("foo"))
+	c.Assert(subnet.VLANTag(), gc.Equals, 64)
+	c.Assert(subnet.AvailabilityZone(), gc.Equals, "bar")
+	c.Assert(subnet.SpaceName(), gc.Equals, "bam")
+}
+
 func (s *MigrationImportSuite) TestIPAddress(c *gc.C) {
 	machine := s.Factory.MakeMachine(c, &factory.MachineParams{
 		Constraints: constraints.MustParse("arch=amd64 mem=8G"),
@@ -565,7 +580,6 @@
 		GatewayAddress:   "0.1.2.1",
 	}
 	err = machine.SetDevicesAddresses(args)
->>>>>>> da9b4a86
 	c.Assert(err, jc.ErrorIsNil)
 
 	_, newSt := s.importModel(c)
@@ -573,16 +587,6 @@
 		c.Assert(newSt.Close(), jc.ErrorIsNil)
 	}()
 
-<<<<<<< HEAD
-	subnet, err := newSt.Subnet(original.CIDR())
-	c.Assert(err, jc.ErrorIsNil)
-
-	c.Assert(subnet.CIDR(), gc.Equals, "10.0.0.0/24")
-	c.Assert(subnet.ProviderId(), gc.Equals, network.Id("foo"))
-	c.Assert(subnet.VLANTag(), gc.Equals, 64)
-	c.Assert(subnet.AvailabilityZone(), gc.Equals, "bar")
-	c.Assert(subnet.SpaceName(), gc.Equals, "bam")
-=======
 	addresses, _ := newSt.AllIPAddresses()
 	c.Assert(addresses, gc.HasLen, 1)
 	c.Assert(err, jc.ErrorIsNil)
@@ -596,7 +600,6 @@
 	c.Assert(addr.DNSServers(), jc.DeepEquals, []string{"bam", "mam"})
 	c.Assert(addr.DNSSearchDomains(), jc.DeepEquals, []string{"weeee"})
 	c.Assert(addr.GatewayAddress(), gc.Equals, "0.1.2.1")
->>>>>>> da9b4a86
 }
 
 // newModel replaces the uuid and name of the config attributes so we
