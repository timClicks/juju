// Copyright 2012, 2013 Canonical Ltd.
// Licensed under the AGPLv3, see LICENCE file for details.

package state

import (
	"fmt"
	"strings"

	"github.com/juju/errors"
	"github.com/juju/names"
	"gopkg.in/mgo.v2"
	"gopkg.in/mgo.v2/txn"

	"github.com/juju/juju/constraints"
	"github.com/juju/juju/environs/config"
	"github.com/juju/juju/mongo"
	"github.com/juju/juju/state/watcher"
)

// Open connects to the server described by the given
// info, waits for it to be initialized, and returns a new State
// representing the environment connected to.
//
// A policy may be provided, which will be used to validate and
// modify behaviour of certain operations in state. A nil policy
// may be provided.
//
// Open returns unauthorizedError if access is unauthorized.
func Open(info *mongo.MongoInfo, opts mongo.DialOpts, policy Policy) (*State, error) {
	st, err := open(info, opts, policy)
	if err != nil {
		return nil, errors.Trace(err)
	}
	ssInfo, err := st.StateServerInfo()
	if err != nil {
		st.Close()
		return nil, errors.Annotate(err, "could not access state server info")
	}
	st.environTag = ssInfo.EnvironmentTag
	st.startPresenceWatcher()
	return st, nil
}

func open(info *mongo.MongoInfo, opts mongo.DialOpts, policy Policy) (*State, error) {
	logger.Infof("opening state, mongo addresses: %q; entity %v", info.Addrs, info.Tag)
	logger.Debugf("dialing mongo")
	session, err := mongo.DialWithInfo(info.Info, opts)
	if err != nil {
		return nil, errors.Trace(err)
	}
	logger.Debugf("connection established")

	st, err := newState(session, info, policy)
	if err != nil {
		session.Close()
		return nil, errors.Trace(err)
	}
	return st, nil
}

// Initialize sets up an initial empty state and returns it.
// This needs to be performed only once for the initial state server environment.
// It returns unauthorizedError if access is unauthorized.
func Initialize(owner names.UserTag, info *mongo.MongoInfo, cfg *config.Config, opts mongo.DialOpts, policy Policy) (rst *State, err error) {
	st, err := open(info, opts, policy)
	if err != nil {
		return nil, errors.Trace(err)
	}
	defer func() {
		if err != nil {
			st.Close()
		}
	}()
<<<<<<< HEAD
	st.environTag = names.NewEnvironTag(uuid)
=======
	uuid, ok := cfg.UUID()
	if !ok {
		return nil, errors.Errorf("environment uuid was not supplied")
	}
	st.environTag = names.NewEnvironTag(uuid)

>>>>>>> 66065a81
	// A valid environment is used as a signal that the
	// state has already been initalized. If this is the case
	// do nothing.
	if _, err := st.Environment(); err == nil {
		return nil, errors.New("already initialized")
	} else if !errors.IsNotFound(err) {
		return nil, errors.Trace(err)
	}
	logger.Infof("initializing environment, owner: %q", owner.Username())
	logger.Infof("info: %#v", info)
<<<<<<< HEAD

	uuid, ok := cfg.UUID()
	if !ok {
		return nil, errors.Errorf("environment uuid was not supplied")
	}
	st.startPresenceWatcher()

	ops, err := st.envSetupOps(cfg, "", owner)
=======
	// When creating the state server environment, the new environment
	// UUID is also used as the state server UUID.
	ops, err := st.envSetupOps(cfg, uuid, uuid, owner)
>>>>>>> 66065a81
	if err != nil {
		return nil, errors.Trace(err)
	}
	ops = append(ops,
		createInitialUserOp(st, owner, info.Password),
		txn.Op{
			C:      stateServersC,
			Id:     environGlobalKey,
			Assert: txn.DocMissing,
			Insert: &stateServersDoc{
				EnvUUID: st.EnvironUUID(),
			},
		},
		txn.Op{
			C:      stateServersC,
			Id:     apiHostPortsKey,
			Assert: txn.DocMissing,
			Insert: &apiHostPortsDoc{},
		},
		txn.Op{
			C:      stateServersC,
			Id:     stateServingInfoKey,
			Assert: txn.DocMissing,
			Insert: &StateServingInfo{},
		},
	)

	if err := st.runTransactionNoEnvAliveAssert(ops); err != nil {
		return nil, errors.Trace(err)
	}
	return st, nil
}

func (st *State) envSetupOps(cfg *config.Config, envUUID, serverUUID string, owner names.UserTag) ([]txn.Op, error) {
	if err := checkEnvironConfig(cfg); err != nil {
		return nil, errors.Trace(err)
	}
<<<<<<< HEAD
	uuid, ok := cfg.UUID()
	if !ok {
		return nil, errors.Errorf("environment uuid was not supplied")
	}

	// When creating the state server environment, the new environment
	// UUID is also used as the state server UUID.
	if serverUUID == "" {
		serverUUID = uuid
	}
	envUserOp, _ := createEnvUserOpAndDoc(uuid, owner, owner, owner.Name())
=======
	envUserOp, _ := createEnvUserOpAndDoc(envUUID, owner, owner, owner.Name())
>>>>>>> 66065a81
	ops := []txn.Op{
		createConstraintsOp(st, environGlobalKey, constraints.Value{}),
		createSettingsOp(st, environGlobalKey, cfg.AllAttrs()),
		createEnvironmentOp(st, owner, cfg.Name(), envUUID, serverUUID),
		envUserOp,
	}
	return ops, nil
}

var indexes = []struct {
	collection string
	key        []string
	unique     bool
	sparse     bool
}{

	// Create an upgrade step to remove old indexes when editing or removing
	// items from this slice.
	{relationsC, []string{"env-uuid", "endpoints.relationname"}, false, false},
	{relationsC, []string{"env-uuid", "endpoints.servicename"}, false, false},
	{unitsC, []string{"env-uuid", "service"}, false, false},
	{unitsC, []string{"env-uuid", "principal"}, false, false},
	{unitsC, []string{"env-uuid", "machineid"}, false, false},
	// TODO(thumper): schema change to remove this index.
	{usersC, []string{"name"}, false, false},
	{networksC, []string{"env-uuid", "providerid"}, true, false},
	{networkInterfacesC, []string{"env-uuid", "interfacename", "machineid"}, true, false},
	{networkInterfacesC, []string{"env-uuid", "macaddress", "networkname"}, true, false},
	{networkInterfacesC, []string{"env-uuid", "networkname"}, false, false},
	{networkInterfacesC, []string{"env-uuid", "machineid"}, false, false},
	{blockDevicesC, []string{"env-uuid", "machineid"}, false, false},
	{subnetsC, []string{"providerid"}, true, true},
	{ipaddressesC, []string{"env-uuid", "state"}, false, false},
	{ipaddressesC, []string{"env-uuid", "subnetid"}, false, false},
}

// The capped collection used for transaction logs defaults to 10MB.
// It's tweaked in export_test.go to 1MB to avoid the overhead of
// creating and deleting the large file repeatedly in tests.
var (
	logSize      = 10000000
	logSizeTests = 1000000
)

func maybeUnauthorized(err error, msg string) error {
	if err == nil {
		return nil
	}
	if isUnauthorized(err) {
		return errors.Unauthorizedf("%s: unauthorized mongo access: %v", msg, err)
	}
	return errors.Annotatef(err, "%s: %v", msg, err)
}

func isUnauthorized(err error) bool {
	if err == nil {
		return false
	}
	// Some unauthorized access errors have no error code,
	// just a simple error string.
	if strings.HasPrefix(err.Error(), "auth fail") {
		return true
	}
	if err, ok := err.(*mgo.QueryError); ok {
		return err.Code == 10057 ||
			err.Message == "need to login" ||
			err.Message == "unauthorized" ||
			strings.HasPrefix(err.Message, "not authorized")
	}
	return false
}

func newState(session *mgo.Session, mongoInfo *mongo.MongoInfo, policy Policy) (_ *State, resultErr error) {
	admin := session.DB("admin")
	if mongoInfo.Tag != nil {
		if err := admin.Login(mongoInfo.Tag.String(), mongoInfo.Password); err != nil {
			return nil, maybeUnauthorized(err, fmt.Sprintf("cannot log in to admin database as %q", mongoInfo.Tag))
		}
	} else if mongoInfo.Password != "" {
		if err := admin.Login(mongo.AdminUser, mongoInfo.Password); err != nil {
			return nil, maybeUnauthorized(err, "cannot log in to admin database")
		}
	}

	db := session.DB("juju")
	st := &State{
		mongoInfo: mongoInfo,
		policy:    policy,
		db:        db,
	}
	st.LeasePersistor = NewLeasePersistor(leaseC, st.runTransaction, st.getCollection)
	log := db.C(txnLogC)
	logInfo := mgo.CollectionInfo{Capped: true, MaxBytes: logSize}
	// The lack of error code for this error was reported upstream:
	//     https://jira.mongodb.org/browse/SERVER-6992
	err := log.Create(&logInfo)
	if err != nil && err.Error() != "collection already exists" {
		return nil, maybeUnauthorized(err, "cannot create log collection")
	}
	txns := db.C(txnsC)
	err = txns.Create(&mgo.CollectionInfo{})
	if err != nil && err.Error() != "collection already exists" {
		return nil, maybeUnauthorized(err, "cannot create transaction collection")
	}

	st.watcher = watcher.New(log)
	defer func() {
		if resultErr != nil {
			if err := st.watcher.Stop(); err != nil {
				logger.Errorf("failed to stop watcher: %v", err)
			}
		}
	}()

	for _, item := range indexes {
		index := mgo.Index{Key: item.key, Unique: item.unique, Sparse: item.sparse}
		if err := db.C(item.collection).EnsureIndex(index); err != nil {
			return nil, errors.Annotate(err, "cannot create database index")
		}
	}

	return st, nil
}

// MongoConnectionInfo returns information for connecting to mongo
func (st *State) MongoConnectionInfo() *mongo.MongoInfo {
	return st.mongoInfo
}

// CACert returns the certificate used to validate the state connection.
func (st *State) CACert() string {
	return st.mongoInfo.CACert
}

func (st *State) Close() (err error) {
	defer errors.DeferredAnnotatef(&err, "closing state failed")
	err1 := st.watcher.Stop()
	var err2 error
	if st.pwatcher != nil {
		err2 = st.pwatcher.Stop()
	}
	st.mu.Lock()
	var err3 error
	if st.allManager != nil {
		err3 = st.allManager.Stop()
	}
	st.mu.Unlock()
	st.db.Session.Close()
	var i int
	for i, err = range []error{err1, err2, err3} {
		if err != nil {
			switch i {
			case 0:
				err = errors.Annotatef(err, "failed to stop state watcher")
			case 1:
				err = errors.Annotatef(err, "failed to stop presence watcher")
			case 2:
				err = errors.Annotatef(err, "failed to stop all manager")
			}
			return err
		}
	}
	return nil
}<|MERGE_RESOLUTION|>--- conflicted
+++ resolved
@@ -72,16 +72,12 @@
 			st.Close()
 		}
 	}()
-<<<<<<< HEAD
-	st.environTag = names.NewEnvironTag(uuid)
-=======
 	uuid, ok := cfg.UUID()
 	if !ok {
 		return nil, errors.Errorf("environment uuid was not supplied")
 	}
 	st.environTag = names.NewEnvironTag(uuid)
 
->>>>>>> 66065a81
 	// A valid environment is used as a signal that the
 	// state has already been initalized. If this is the case
 	// do nothing.
@@ -92,20 +88,12 @@
 	}
 	logger.Infof("initializing environment, owner: %q", owner.Username())
 	logger.Infof("info: %#v", info)
-<<<<<<< HEAD
-
-	uuid, ok := cfg.UUID()
-	if !ok {
-		return nil, errors.Errorf("environment uuid was not supplied")
-	}
+	logger.Infof("starting presence watcher")
 	st.startPresenceWatcher()
 
-	ops, err := st.envSetupOps(cfg, "", owner)
-=======
 	// When creating the state server environment, the new environment
 	// UUID is also used as the state server UUID.
 	ops, err := st.envSetupOps(cfg, uuid, uuid, owner)
->>>>>>> 66065a81
 	if err != nil {
 		return nil, errors.Trace(err)
 	}
@@ -143,21 +131,13 @@
 	if err := checkEnvironConfig(cfg); err != nil {
 		return nil, errors.Trace(err)
 	}
-<<<<<<< HEAD
-	uuid, ok := cfg.UUID()
-	if !ok {
-		return nil, errors.Errorf("environment uuid was not supplied")
-	}
 
 	// When creating the state server environment, the new environment
 	// UUID is also used as the state server UUID.
 	if serverUUID == "" {
-		serverUUID = uuid
-	}
-	envUserOp, _ := createEnvUserOpAndDoc(uuid, owner, owner, owner.Name())
-=======
+		serverUUID = envUUID
+	}
 	envUserOp, _ := createEnvUserOpAndDoc(envUUID, owner, owner, owner.Name())
->>>>>>> 66065a81
 	ops := []txn.Op{
 		createConstraintsOp(st, environGlobalKey, constraints.Value{}),
 		createSettingsOp(st, environGlobalKey, cfg.AllAttrs()),
