// The state package enables reading, observing, and changing
// the state stored in ZooKeeper of a whole environment
// managed by juju.
package state

import (
	"fmt"
	"launchpad.net/goyaml"
	"launchpad.net/gozk/zookeeper"
	"launchpad.net/juju/go/charm"
	"net/url"
	"strings"
)

const (
	zkEnvironmentPath = "/environment"
	zkMachinesPath    = "/machines"
	zkTopologyPath    = "/topology"
)

// State represents the state of an environment
// managed by juju.
type State struct {
	zk  *zookeeper.Conn
	fwd *sshForwarder
}

// AddMachine creates a new machine state.
func (s *State) AddMachine() (*Machine, error) {
	path, err := s.zk.Create("/machines/machine-", "", zookeeper.SEQUENCE, zkPermAll)
	if err != nil {
		return nil, err
	}
	key := strings.Split(path, "/")[2]
	addMachine := func(t *topology) error {
		return t.AddMachine(key)
	}
	if err = retryTopologyChange(s.zk, addMachine); err != nil {
		return nil, err
	}
	return &Machine{s, key}, nil
}

// RemoveMachine removes the machine with the given id.
func (s *State) RemoveMachine(id int) error {
	key := machineKey(id)
	removeMachine := func(t *topology) error {
		if !t.HasMachine(key) {
			return fmt.Errorf("machine not found")
		}
		hasUnits, err := t.MachineHasUnits(key)
		if err != nil {
			return err
		}
		if hasUnits {
			return fmt.Errorf("machine has units")
		}
		return t.RemoveMachine(key)
	}
	if err := retryTopologyChange(s.zk, removeMachine); err != nil {
		return fmt.Errorf("can't remove machine %d: %v", id, err)
	}
	return zkRemoveTree(s.zk, fmt.Sprintf("/machines/%s", key))
}

// WatchMachines watches for new Machines added or removed.
func (s *State) WatchMachines() *MachinesWatcher {
	return newMachinesWatcher(s)
}

// WatchEnvironConfig returns a watcher for observing
// changes to the environment configuration.
func (s *State) WatchEnvironConfig() *ConfigWatcher {
	return newConfigWatcher(s, zkEnvironmentPath)
}

// Machine returns the machine with the given id.
func (s *State) Machine(id int) (*Machine, error) {
	key := machineKey(id)
	topology, err := readTopology(s.zk)
	if err != nil {
		return nil, err
	}
	if !topology.HasMachine(key) {
		return nil, fmt.Errorf("machine %d not found", id)
	}
	return &Machine{s, key}, nil
}

// AllMachines returns all machines in the environment.
func (s *State) AllMachines() ([]*Machine, error) {
	topology, err := readTopology(s.zk)
	if err != nil {
		return nil, err
	}
	machines := []*Machine{}
	for _, key := range topology.MachineKeys() {
		machines = append(machines, &Machine{s, key})
	}
	return machines, nil
}

// AddCharm adds the ch charm with curl to the state.
// bundleUrl must be set to a URL where the bundle for ch
// may be downloaded from.
// On success the newly added charm state is returned.
func (s *State) AddCharm(ch charm.Charm, curl *charm.URL, bundleURL *url.URL, bundleSha256 string) (*Charm, error) {
	data := &charmData{
		Meta:         ch.Meta(),
		Config:       ch.Config(),
		BundleURL:    bundleURL.String(),
		BundleSha256: bundleSha256,
	}
	yaml, err := goyaml.Marshal(data)
	if err != nil {
		return nil, err
	}
	path, err := charmPath(curl)
	if err != nil {
		return nil, err
	}
	_, err = s.zk.Create(path, string(yaml), 0, zkPermAll)
	if err != nil {
		return nil, err
	}
	return newCharm(s, curl, data)
}

// Charm returns a charm by the given id.
func (s *State) Charm(curl *charm.URL) (*Charm, error) {
	path, err := charmPath(curl)
	if err != nil {
		return nil, err
	}
	yaml, _, err := s.zk.Get(path)
	if zookeeper.IsError(err, zookeeper.ZNONODE) {
		return nil, fmt.Errorf("charm not found: %q", curl)
	}
	if err != nil {
		return nil, err
	}
	data := &charmData{}
	if err := goyaml.Unmarshal([]byte(yaml), data); err != nil {
		return nil, err
	}
	return newCharm(s, curl, data)
}

// AddService creates a new service state with the given unique name
// and the charm state.
func (s *State) AddService(name string, ch *Charm) (*Service, error) {
	details := map[string]interface{}{"charm": ch.URL().String()}
	yaml, err := goyaml.Marshal(details)
	if err != nil {
		return nil, err
	}
	path, err := s.zk.Create("/services/service-", string(yaml), zookeeper.SEQUENCE, zkPermAll)
	if err != nil {
		return nil, err
	}
	key := strings.Split(path, "/")[2]
	service := &Service{s, key, name}
	// Create an empty configuration node.
	_, err = createConfigNode(s.zk, service.zkConfigPath(), map[string]interface{}{})
	if err != nil {
		return nil, err
	}
	addService := func(t *topology) error {
		if _, err := t.ServiceKey(name); err == nil {
			// No error, so service name already in use.
			return fmt.Errorf("service name %q is already in use", name)
		}
		return t.AddService(key, name)
	}
	if err = retryTopologyChange(s.zk, addService); err != nil {
		return nil, err
	}
	return service, nil
}

// RemoveService removes a service from the state. It will
// also remove all its units and break any of its existing
// relations.
func (s *State) RemoveService(svc *Service) error {
	// TODO Remove relations first, to prevent spurious hook execution.

	// Remove the units.
	units, err := svc.AllUnits()
	if err != nil {
		return err
	}
	for _, unit := range units {
		if err = svc.RemoveUnit(unit); err != nil {
			return err
		}
	}
	// Remove the service from the topology.
	removeService := func(t *topology) error {
		if !t.HasService(svc.key) {
			return stateChanged
		}
		t.RemoveService(svc.key)
		return nil
	}
	if err = retryTopologyChange(s.zk, removeService); err != nil {
		return err
	}
	return zkRemoveTree(s.zk, svc.zkPath())
}

// Service returns a service state by name.
func (s *State) Service(name string) (*Service, error) {
	topology, err := readTopology(s.zk)
	if err != nil {
		return nil, err
	}
	key, err := topology.ServiceKey(name)
	if err != nil {
		return nil, err
	}
	return &Service{s, key, name}, nil
}

// AllServices returns all deployed services in the environment.
func (s *State) AllServices() ([]*Service, error) {
	topology, err := readTopology(s.zk)
	if err != nil {
		return nil, err
	}
	services := []*Service{}
	for _, key := range topology.ServiceKeys() {
		name, err := topology.ServiceName(key)
		if err != nil {
			return nil, err
		}
		services = append(services, &Service{s, key, name})
	}
	return services, nil
}

// Unit returns a unit by name.
func (s *State) Unit(name string) (*Unit, error) {
	serviceName, _, err := parseUnitName(name)
	if err != nil {
		return nil, err
	}
	service, err := s.Service(serviceName)
	if err != nil {
		return nil, err
	}
	return service.Unit(name)
}

<<<<<<< HEAD
// hasRelation checks if the given endpoints are already related.
func (s *State) hasRelation(t *topology, endpoints ...RelationEndpoint) (bool, error) {
	relationKey, err := t.RelationKey(endpoints...)
	if relationKey != "" {
		return true, nil
	}
	if _, ok := err.(*NoRelationError); ok {
		return false, nil
	}
	return false, err
}

// addRelation creates the relation node depending on the given scope.
func (s *State) addRelation(scope RelationScope) (string, error) {
=======
// addRelationNode creates the relation node.
func (s *State) addRelationNode(scope RelationScope) (string, error) {
>>>>>>> c3d5e8e8
	path, err := s.zk.Create("/relations/relation-", "", zookeeper.SEQUENCE, zkPermAll)
	if err != nil {
		return "", err
	}
	relationKey := strings.Split(path, "/")[2]
<<<<<<< HEAD
	// Create the settings container, for individual units settings.
	// Creation is per container for container scoped relations and
	// occurs elsewhere.
=======
	// Create the settings node only if the scope is global.
	// In case of container scoped relations the creation per
	// container occurs in ServiceRelation.AddUnit().
>>>>>>> c3d5e8e8
	if scope == ScopeGlobal {
		_, err = s.zk.Create(path+"/settings", "", 0, zkPermAll)
		if err != nil {
			return "", err
		}
	}
	return relationKey, nil
}

<<<<<<< HEAD
// addRelationEndpoint creates the endpoint role node for the given relation
// and endpoint.
func (s *State) addServiceRelation(relationKey string, endpoint RelationEndpoint, scope RelationScope) error {
	// Creation is per container for container scoped relations and
	// occurs elsewhere.
=======
// addRelationEndpointNode creates the endpoint role node below its relation node 
// for the given relation endpoint.
func (s *State) addRelationEndpointNode(relationKey string, endpoint RelationEndpoint, scope RelationScope) error {
	// Create the role node only if the scope is global.
	// In case of container scoped relations the creation 
	// per container occurs in ServiceRelation.AddUnit().
>>>>>>> c3d5e8e8
	if scope == ScopeGlobal {
		path := fmt.Sprintf("/relations/%s/%s", relationKey, string(endpoint.RelationRole))
		_, err := s.zk.Create(path, "", 0, zkPermAll)
		if err != nil {
			return err
		}
	}
	return nil
}

<<<<<<< HEAD
// AddRelation creates a new relation state with the given endpoints.  
func (s *State) AddRelation(endpoints ...RelationEndpoint) (Relation, []*ServiceRelation, error) {
	switch len(endpoints) {
	case 1:
		if endpoints[0].RelationRole != RolePeer {
			return nil, nil, fmt.Errorf("state: counterpart for %s endpoint is missing", endpoints[0].RelationRole)
		}
	case 2:
		if !endpoints[0].CanRelateTo(&endpoints[1]) {
			return nil, nil, fmt.Errorf("state: endpoints %s and %s are incompatible", endpoints[0], endpoints[1])
		}
	default:
		return nil, nil, fmt.Errorf("state: illegal number of endpoints provided")
	}
	// Check if the relation already exist.
	top, err := readTopology(s.zk)
	if err != nil {
		return nil, nil, err
	}
	alreadyAdded, err := s.hasRelation(top, endpoints...)
	if err != nil {
		return nil, nil, err
	}
	if alreadyAdded {
		return nil, nil, fmt.Errorf("state: relation has already been added")
	}
	// Add relation and service relations.
=======
// AddRelation creates a new relation with the given endpoints.  
func (s *State) AddRelation(endpoints ...RelationEndpoint) (*Relation, []*ServiceRelation, error) {
	switch len(endpoints) {
	case 1:
		if endpoints[0].RelationRole != RolePeer {
			return nil, nil, fmt.Errorf("state: can't add non-peer relation with a single service")
		}
	case 2:
		if !endpoints[0].CanRelateTo(&endpoints[1]) {
			return nil, nil, fmt.Errorf("state: can't add relation between %s and %s", endpoints[0], endpoints[1])
		}
	default:
		return nil, nil, fmt.Errorf("state: can't add relations between %d services", len(endpoints))
	}
	t, err := readTopology(s.zk)
	if err != nil {
		return nil, nil, err
	}
	// Check if the relation already exists.
	relationKey, err := t.RelationKey(endpoints...)
	if err != nil {
		if _, ok := err.(*NoRelationError); !ok {
			return nil, nil, err
		}
	}
	if relationKey != "" {
		return nil, nil, fmt.Errorf("state: relation already exists")
	}
>>>>>>> c3d5e8e8
	scope := ScopeGlobal
	for _, endpoint := range endpoints {
		if endpoint.RelationScope == ScopeContainer {
			scope = ScopeContainer
			break
		}
	}
<<<<<<< HEAD
	relationKey, err := s.addRelation(scope)
=======
	// Add a new relation node depending on the scope. Afterwards
	// create a node and a service relation per endpoint.
	relationKey, err = s.addRelationNode(scope)
>>>>>>> c3d5e8e8
	if err != nil {
		return nil, nil, err
	}
	serviceRelations := []*ServiceRelation{}
	for _, endpoint := range endpoints {
<<<<<<< HEAD
		serviceKey, err := top.ServiceKey(endpoint.ServiceName)
		if err != nil {
			return nil, nil, err
		}
		err = s.addServiceRelation(relationKey, endpoint, scope)
=======
		serviceKey, err := t.ServiceKey(endpoint.ServiceName)
		if err != nil {
			return nil, nil, err
		}
		err = s.addRelationEndpointNode(relationKey, endpoint, scope)
>>>>>>> c3d5e8e8
		if err != nil {
			return nil, nil, err
		}
		serviceRelations = append(serviceRelations, &ServiceRelation{
<<<<<<< HEAD
			st:         s,
			key:        relationKey,
			serviceKey: serviceKey,
			scope:      endpoint.RelationScope,
			role:       endpoint.RelationRole,
			name:       endpoint.RelationName,
=======
			st:            s,
			relationKey:   relationKey,
			serviceKey:    serviceKey,
			relationScope: endpoint.RelationScope,
			relationRole:  endpoint.RelationRole,
			relationName:  endpoint.RelationName,
>>>>>>> c3d5e8e8
		})
	}
	// Add relation to topology.
	addRelation := func(t *topology) error {
		relation := &zkRelation{
			Interface: endpoints[0].Interface,
			Scope:     scope,
			Services:  map[RelationRole]*zkRelationService{},
		}
		for _, serviceRelation := range serviceRelations {
			if !t.HasService(serviceRelation.serviceKey) {
				return fmt.Errorf("state: state for service %q has changed", serviceRelation.serviceKey)
			}
			service := &zkRelationService{
				Service:      serviceRelation.serviceKey,
<<<<<<< HEAD
				RelationName: serviceRelation.name,
			}
			relation.Services[serviceRelation.role] = service
=======
				RelationName: serviceRelation.RelationName(),
			}
			relation.Services[serviceRelation.RelationRole()] = service
>>>>>>> c3d5e8e8
		}
		return t.AddRelation(relationKey, relation)
	}
	err = retryTopologyChange(s.zk, addRelation)
	if err != nil {
		return nil, nil, err
	}
<<<<<<< HEAD
	return &relation{s, relationKey}, serviceRelations, nil
}

// RemoveRelation removes the given relation or service relation.
// The relation is removed from the topology. The container node is
// not removed, as associated units will still be processing its
// removal.
func (s *State) RemoveRelation(rel Relation) error {
	var relationKey string
	switch r := rel.(type) {
	case *relation, *ServiceRelation:
		relationKey = r.relationKey()
	default:
		panic("invalid relation")
	}
	removeRelation := func(t *topology) error {
		_, err := t.Relation(relationKey)
		if err != nil {
			return err
		}
		t.RemoveRelation(relationKey)
		return nil
	}
	return retryTopologyChange(s.zk, removeRelation)
=======
	return &Relation{s, relationKey}, serviceRelations, nil
>>>>>>> c3d5e8e8
}<|MERGE_RESOLUTION|>--- conflicted
+++ resolved
@@ -251,39 +251,16 @@
 	return service.Unit(name)
 }
 
-<<<<<<< HEAD
-// hasRelation checks if the given endpoints are already related.
-func (s *State) hasRelation(t *topology, endpoints ...RelationEndpoint) (bool, error) {
-	relationKey, err := t.RelationKey(endpoints...)
-	if relationKey != "" {
-		return true, nil
-	}
-	if _, ok := err.(*NoRelationError); ok {
-		return false, nil
-	}
-	return false, err
-}
-
-// addRelation creates the relation node depending on the given scope.
-func (s *State) addRelation(scope RelationScope) (string, error) {
-=======
 // addRelationNode creates the relation node.
 func (s *State) addRelationNode(scope RelationScope) (string, error) {
->>>>>>> c3d5e8e8
 	path, err := s.zk.Create("/relations/relation-", "", zookeeper.SEQUENCE, zkPermAll)
 	if err != nil {
 		return "", err
 	}
 	relationKey := strings.Split(path, "/")[2]
-<<<<<<< HEAD
-	// Create the settings container, for individual units settings.
-	// Creation is per container for container scoped relations and
-	// occurs elsewhere.
-=======
 	// Create the settings node only if the scope is global.
 	// In case of container scoped relations the creation per
 	// container occurs in ServiceRelation.AddUnit().
->>>>>>> c3d5e8e8
 	if scope == ScopeGlobal {
 		_, err = s.zk.Create(path+"/settings", "", 0, zkPermAll)
 		if err != nil {
@@ -293,20 +270,12 @@
 	return relationKey, nil
 }
 
-<<<<<<< HEAD
-// addRelationEndpoint creates the endpoint role node for the given relation
-// and endpoint.
-func (s *State) addServiceRelation(relationKey string, endpoint RelationEndpoint, scope RelationScope) error {
-	// Creation is per container for container scoped relations and
-	// occurs elsewhere.
-=======
 // addRelationEndpointNode creates the endpoint role node below its relation node 
 // for the given relation endpoint.
 func (s *State) addRelationEndpointNode(relationKey string, endpoint RelationEndpoint, scope RelationScope) error {
 	// Create the role node only if the scope is global.
 	// In case of container scoped relations the creation 
 	// per container occurs in ServiceRelation.AddUnit().
->>>>>>> c3d5e8e8
 	if scope == ScopeGlobal {
 		path := fmt.Sprintf("/relations/%s/%s", relationKey, string(endpoint.RelationRole))
 		_, err := s.zk.Create(path, "", 0, zkPermAll)
@@ -317,35 +286,6 @@
 	return nil
 }
 
-<<<<<<< HEAD
-// AddRelation creates a new relation state with the given endpoints.  
-func (s *State) AddRelation(endpoints ...RelationEndpoint) (Relation, []*ServiceRelation, error) {
-	switch len(endpoints) {
-	case 1:
-		if endpoints[0].RelationRole != RolePeer {
-			return nil, nil, fmt.Errorf("state: counterpart for %s endpoint is missing", endpoints[0].RelationRole)
-		}
-	case 2:
-		if !endpoints[0].CanRelateTo(&endpoints[1]) {
-			return nil, nil, fmt.Errorf("state: endpoints %s and %s are incompatible", endpoints[0], endpoints[1])
-		}
-	default:
-		return nil, nil, fmt.Errorf("state: illegal number of endpoints provided")
-	}
-	// Check if the relation already exist.
-	top, err := readTopology(s.zk)
-	if err != nil {
-		return nil, nil, err
-	}
-	alreadyAdded, err := s.hasRelation(top, endpoints...)
-	if err != nil {
-		return nil, nil, err
-	}
-	if alreadyAdded {
-		return nil, nil, fmt.Errorf("state: relation has already been added")
-	}
-	// Add relation and service relations.
-=======
 // AddRelation creates a new relation with the given endpoints.  
 func (s *State) AddRelation(endpoints ...RelationEndpoint) (*Relation, []*ServiceRelation, error) {
 	switch len(endpoints) {
@@ -374,7 +314,6 @@
 	if relationKey != "" {
 		return nil, nil, fmt.Errorf("state: relation already exists")
 	}
->>>>>>> c3d5e8e8
 	scope := ScopeGlobal
 	for _, endpoint := range endpoints {
 		if endpoint.RelationScope == ScopeContainer {
@@ -382,74 +321,47 @@
 			break
 		}
 	}
-<<<<<<< HEAD
-	relationKey, err := s.addRelation(scope)
-=======
 	// Add a new relation node depending on the scope. Afterwards
 	// create a node and a service relation per endpoint.
 	relationKey, err = s.addRelationNode(scope)
->>>>>>> c3d5e8e8
 	if err != nil {
 		return nil, nil, err
 	}
 	serviceRelations := []*ServiceRelation{}
 	for _, endpoint := range endpoints {
-<<<<<<< HEAD
-		serviceKey, err := top.ServiceKey(endpoint.ServiceName)
+		serviceKey, err := t.ServiceKey(endpoint.ServiceName)
 		if err != nil {
 			return nil, nil, err
 		}
-		err = s.addServiceRelation(relationKey, endpoint, scope)
-=======
-		serviceKey, err := t.ServiceKey(endpoint.ServiceName)
+		err = s.addRelationEndpointNode(relationKey, endpoint, scope)
 		if err != nil {
 			return nil, nil, err
 		}
-		err = s.addRelationEndpointNode(relationKey, endpoint, scope)
->>>>>>> c3d5e8e8
-		if err != nil {
-			return nil, nil, err
-		}
 		serviceRelations = append(serviceRelations, &ServiceRelation{
-<<<<<<< HEAD
-			st:         s,
-			key:        relationKey,
-			serviceKey: serviceKey,
-			scope:      endpoint.RelationScope,
-			role:       endpoint.RelationRole,
-			name:       endpoint.RelationName,
-=======
 			st:            s,
 			relationKey:   relationKey,
 			serviceKey:    serviceKey,
 			relationScope: endpoint.RelationScope,
 			relationRole:  endpoint.RelationRole,
 			relationName:  endpoint.RelationName,
->>>>>>> c3d5e8e8
 		})
 	}
 	// Add relation to topology.
 	addRelation := func(t *topology) error {
-		relation := &zkRelation{
+		relation := &topoRelation{
 			Interface: endpoints[0].Interface,
 			Scope:     scope,
-			Services:  map[RelationRole]*zkRelationService{},
+			Services:  map[RelationRole]*topoRelationService{},
 		}
 		for _, serviceRelation := range serviceRelations {
 			if !t.HasService(serviceRelation.serviceKey) {
 				return fmt.Errorf("state: state for service %q has changed", serviceRelation.serviceKey)
 			}
-			service := &zkRelationService{
+			service := &topoRelationService{
 				Service:      serviceRelation.serviceKey,
-<<<<<<< HEAD
-				RelationName: serviceRelation.name,
-			}
-			relation.Services[serviceRelation.role] = service
-=======
 				RelationName: serviceRelation.RelationName(),
 			}
 			relation.Services[serviceRelation.RelationRole()] = service
->>>>>>> c3d5e8e8
 		}
 		return t.AddRelation(relationKey, relation)
 	}
@@ -457,32 +369,18 @@
 	if err != nil {
 		return nil, nil, err
 	}
-<<<<<<< HEAD
-	return &relation{s, relationKey}, serviceRelations, nil
-}
-
-// RemoveRelation removes the given relation or service relation.
-// The relation is removed from the topology. The container node is
-// not removed, as associated units will still be processing its
-// removal.
-func (s *State) RemoveRelation(rel Relation) error {
-	var relationKey string
-	switch r := rel.(type) {
-	case *relation, *ServiceRelation:
-		relationKey = r.relationKey()
-	default:
-		panic("invalid relation")
-	}
+	return &Relation{s, relationKey}, serviceRelations, nil
+}
+
+// RemoveRelation removes the relation.
+func (s *State) RemoveRelation(relation *Relation) error {
 	removeRelation := func(t *topology) error {
-		_, err := t.Relation(relationKey)
+		_, err := t.Relation(relation.key)
 		if err != nil {
 			return err
 		}
-		t.RemoveRelation(relationKey)
+		t.RemoveRelation(relation.key)
 		return nil
 	}
 	return retryTopologyChange(s.zk, removeRelation)
-=======
-	return &Relation{s, relationKey}, serviceRelations, nil
->>>>>>> c3d5e8e8
 }