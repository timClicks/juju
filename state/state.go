--- conflicted
+++ resolved
@@ -422,11 +422,7 @@
 	}
 	svc := newService(st, svcDoc)
 	ops := []txn.Op{
-<<<<<<< HEAD
 		createConstraintsOp(st, svc.globalKey(), constraints.Value{}),
-		createSettingsOp(st, svc.globalKey(), map[string]interface{}{}),
-=======
-		createConstraintsOp(st, svc.globalKey(), Constraints{}),
 		createSettingsOp(st, svc.settingsKey(), nil),
 		{
 			C:      st.settingsrefs.Name,
@@ -434,7 +430,6 @@
 			Assert: txn.DocMissing,
 			Insert: settingsRefsDoc{1},
 		},
->>>>>>> 198d2b0e
 		{
 			C:      st.services.Name,
 			Id:     name,
