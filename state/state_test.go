package state_test

import (
	"fmt"
	. "launchpad.net/gocheck"
	"launchpad.net/gozk/zookeeper"
	"launchpad.net/juju-core/juju/charm"
	"launchpad.net/juju-core/juju/state"
	"launchpad.net/juju-core/juju/testing"
	"net/url"
	"sort"
	stdtesting "testing"
	"time"
)

// TestPackage integrates the tests into gotest.
func TestPackage(t *stdtesting.T) {
	srv := testing.StartZkServer()
	defer srv.Destroy()
	var err error
	state.TestingZkAddr, err = srv.Addr()
	if err != nil {
		t.Fatalf("could not get zk server address")
	}
	TestingT(t)
}

type StateSuite struct {
	zkServer   *zookeeper.Server
	zkTestRoot string
	zkTestPort int
	zkAddr     string
	zkConn     *zookeeper.Conn
	st         *state.State
	ch         charm.Charm
	curl       *charm.URL
}

var _ = Suite(&StateSuite{})

func (s *StateSuite) SetUpTest(c *C) {
	var err error
	s.st, err = state.Initialize(&state.Info{
		Addrs: []string{state.TestingZkAddr},
	})
	c.Assert(err, IsNil)
	s.zkConn = state.ZkConn(s.st)
	s.ch = testing.Charms.Dir("dummy")
	url := fmt.Sprintf("local:series/%s-%d", s.ch.Meta().Name, s.ch.Revision())
	s.curl = charm.MustParseURL(url)
}

func (s *StateSuite) TearDownTest(c *C) {
	testing.ZkRemoveTree(s.zkConn, "/")
	s.zkConn.Close()
}

func (s *StateSuite) assertMachineCount(c *C, expect int) {
	ms, err := s.st.AllMachines()
	c.Assert(err, IsNil)
	c.Assert(len(ms), Equals, expect)
}

func (s *StateSuite) TestInitialize(c *C) {
	info := &state.Info{
		Addrs: []string{state.TestingZkAddr},
	}
	// Check that initialization of an already-initialized state succeeds.
	st, err := state.Initialize(info)
	c.Assert(err, IsNil)
	c.Assert(st, NotNil)
	st.Close()

	// Check that Open blocks until Initialize has succeeded.
	testing.ZkRemoveTree(s.zkConn, "/")

	errc := make(chan error)
	go func() {
		st, err := state.Open(info)
		errc <- err
		if st != nil {
			st.Close()
		}
	}()

	// Wait a little while to verify that it's actually blocking.
	time.Sleep(200 * time.Millisecond)
	select {
	case err := <-errc:
		c.Fatalf("state.Open did not block (returned error %v)", err)
	default:
	}

	st, err = state.Initialize(info)
	c.Assert(err, IsNil)
	c.Assert(st, NotNil)
	defer st.Close()

	select {
	case err := <-errc:
		c.Assert(err, IsNil)
	case <-time.After(1e9):
		c.Fatalf("state.Open blocked forever")
	}
}

func (s *StateSuite) TestAddCharm(c *C) {
	// Check that adding charms works correctly.
	bundleURL, err := url.Parse("http://bundle.url")
	c.Assert(err, IsNil)
	dummy, err := s.st.AddCharm(s.ch, s.curl, bundleURL, "dummy-sha256")
	c.Assert(err, IsNil)
	c.Assert(dummy.URL().String(), Equals, s.curl.String())
	children, _, err := s.zkConn.Children("/charms")
	c.Assert(err, IsNil)
	c.Assert(children, DeepEquals, []string{"local_3a_series_2f_dummy-1"})
}

// addDummyCharm adds the 'dummy' charm state to st.
func (s *StateSuite) addDummyCharm(c *C) *state.Charm {
	bundleURL, err := url.Parse("http://bundle.url")
	c.Assert(err, IsNil)
	dummy, err := s.st.AddCharm(s.ch, s.curl, bundleURL, "dummy-sha256")
	c.Assert(err, IsNil)
	return dummy
}

func (s *StateSuite) TestCharmAttributes(c *C) {
	// Check that the basic (invariant) fields of the charm
	// are correctly in place.
	s.addDummyCharm(c)

	dummy, err := s.st.Charm(s.curl)
	c.Assert(err, IsNil)
	c.Assert(dummy.URL().String(), Equals, s.curl.String())
	c.Assert(dummy.Revision(), Equals, 1)
	bundleURL, err := url.Parse("http://bundle.url")
	c.Assert(err, IsNil)
	c.Assert(dummy.BundleURL(), DeepEquals, bundleURL)
	c.Assert(dummy.BundleSha256(), Equals, "dummy-sha256")
	meta := dummy.Meta()
	c.Assert(meta.Name, Equals, "dummy")
	config := dummy.Config()
	c.Assert(config.Options["title"], Equals,
		charm.Option{
			Default:     "My Title",
			Description: "A descriptive title used for the service.",
			Type:        "string",
		},
	)
}

func (s *StateSuite) TestNonExistentCharmPriorToInitialization(c *C) {
	// Check that getting a charm before any other charm has been added fails nicely.
	_, err := s.st.Charm(s.curl)
	c.Assert(err, ErrorMatches, `can't get charm "local:series/dummy-1": .*`)
}

func (s *StateSuite) TestGetNonExistentCharm(c *C) {
	// Check that getting a non-existent charm fails nicely.
	s.addDummyCharm(c)

	curl := charm.MustParseURL("local:anotherseries/dummy-1")
	_, err := s.st.Charm(curl)
	c.Assert(err, ErrorMatches, `can't get charm "local:anotherseries/dummy-1": .*`)
}

func (s *StateSuite) TestAddMachine(c *C) {
	machine0, err := s.st.AddMachine()
	c.Assert(err, IsNil)
	c.Assert(machine0.Id(), Equals, 0)
	machine1, err := s.st.AddMachine()
	c.Assert(err, IsNil)
	c.Assert(machine1.Id(), Equals, 1)

	children, _, err := s.zkConn.Children("/machines")
	c.Assert(err, IsNil)
	sort.Strings(children)
	c.Assert(children, DeepEquals, []string{"machine-0000000000", "machine-0000000001"})
}

func (s *StateSuite) TestRemoveMachine(c *C) {
	machine, err := s.st.AddMachine()
	c.Assert(err, IsNil)
	_, err = s.st.AddMachine()
	c.Assert(err, IsNil)
	err = s.st.RemoveMachine(machine.Id())
	c.Assert(err, IsNil)

	children, _, err := s.zkConn.Children("/machines")
	c.Assert(err, IsNil)
	sort.Strings(children)
	c.Assert(children, DeepEquals, []string{"machine-0000000001"})

	// Removing a non-existing machine has to fail.
	err = s.st.RemoveMachine(machine.Id())
	c.Assert(err, ErrorMatches, "can't remove machine 0: machine not found")
}

func (s *StateSuite) TestMachineInstanceId(c *C) {
	machine, err := s.st.AddMachine()
	c.Assert(err, IsNil)
	config, err := state.ReadConfigNode(s.st, fmt.Sprintf("/machines/machine-%010d", machine.Id()))
	c.Assert(err, IsNil)
	config.Set("provider-machine-id", "spaceship/0")
	_, err = config.Write()
	c.Assert(err, IsNil)

	id, err := machine.InstanceId()
	c.Assert(err, IsNil)
	c.Assert(id, Equals, "spaceship/0")
}

func (s *StateSuite) TestMachineInstanceIdCorrupt(c *C) {
	machine, err := s.st.AddMachine()
	c.Assert(err, IsNil)
	config, err := state.ReadConfigNode(s.st, fmt.Sprintf("/machines/machine-%010d", machine.Id()))
	c.Assert(err, IsNil)
	config.Set("provider-machine-id", map[int]int{})
	_, err = config.Write()
	c.Assert(err, IsNil)

	id, err := machine.InstanceId()
	c.Assert(err, ErrorMatches, "state: invalid internal machine key type: .*")
	c.Assert(id, Equals, "")
}

// test that if provider-machine-id key is missing, "" and nil are returned.
func (s *StateSuite) TestMachineInstanceIdMissing(c *C) {
	machine, err := s.st.AddMachine()
	c.Assert(err, IsNil)

	id, err := machine.InstanceId()
	c.Assert(err, IsNil)
	c.Assert(id, Equals, "")
}

func (s *StateSuite) TestMachineSetInstanceId(c *C) {
	machine, err := s.st.AddMachine()
	c.Assert(err, IsNil)
	err = machine.SetInstanceId("umbrella/0")
	c.Assert(err, IsNil)

	actual, err := state.ReadConfigNode(s.st, fmt.Sprintf("/machines/machine-%010d", machine.Id()))
	c.Assert(err, IsNil)
	c.Assert(actual.Map(), DeepEquals, map[string]interface{}{"provider-machine-id": "umbrella/0"})
}

func (s *StateSuite) TestReadMachine(c *C) {
	machine, err := s.st.AddMachine()
	c.Assert(err, IsNil)
	expectedId := machine.Id()
	machine, err = s.st.Machine(expectedId)
	c.Assert(err, IsNil)
	c.Assert(machine.Id(), Equals, expectedId)
}

func (s *StateSuite) TestReadNonExistentMachine(c *C) {
	_, err := s.st.Machine(0)
	c.Assert(err, ErrorMatches, "machine 0 not found")

	_, err = s.st.AddMachine()
	c.Assert(err, IsNil)
	_, err = s.st.Machine(1)
	c.Assert(err, ErrorMatches, "machine 1 not found")
}

func (s *StateSuite) TestAllMachines(c *C) {
	s.assertMachineCount(c, 0)
	_, err := s.st.AddMachine()
	c.Assert(err, IsNil)
	s.assertMachineCount(c, 1)
	_, err = s.st.AddMachine()
	c.Assert(err, IsNil)
	s.assertMachineCount(c, 2)
}

func (s *StateSuite) TestMachineSetAgentAlive(c *C) {
	machine0, err := s.st.AddMachine()
	c.Assert(err, IsNil)
	c.Assert(machine0.Id(), Equals, 0)

	alive, err := machine0.AgentAlive()
	c.Assert(err, IsNil)
	c.Assert(alive, Equals, false)

	pinger, err := machine0.SetAgentAlive()
	c.Assert(err, IsNil)
	c.Assert(pinger, Not(IsNil))
	defer pinger.Kill()

	alive, err = machine0.AgentAlive()
	c.Assert(err, IsNil)
	c.Assert(alive, Equals, true)
}

func (s *StateSuite) TestMachineWaitAgentAlive(c *C) {
	timeout := 5 * time.Second
	machine0, err := s.st.AddMachine()
	c.Assert(err, IsNil)
	c.Assert(machine0.Id(), Equals, 0)

	alive, err := machine0.AgentAlive()
	c.Assert(err, IsNil)
	c.Assert(alive, Equals, false)

	err = machine0.WaitAgentAlive(timeout)
	c.Assert(err, ErrorMatches, `state: waiting for agent of machine 0: presence: still not alive after timeout`)

	pinger, err := machine0.SetAgentAlive()
	c.Assert(err, IsNil)
	c.Assert(pinger, Not(IsNil))

	err = machine0.WaitAgentAlive(timeout)
	c.Assert(err, IsNil)

	alive, err = machine0.AgentAlive()
	c.Assert(err, IsNil)
	c.Assert(alive, Equals, true)

	pinger.Kill()

	alive, err = machine0.AgentAlive()
	c.Assert(err, IsNil)
	c.Assert(alive, Equals, false)
}

func (s *StateSuite) TestMachineUnits(c *C) {
	// Check that Machine.Units works correctly.

	// Make three machines, three services and three units for each service;
	// variously assign units to machines and check that Machine.Units
	// tells us the right thing.

	m0, err := s.st.AddMachine()
	c.Assert(err, IsNil)
	m1, err := s.st.AddMachine()
	c.Assert(err, IsNil)
	m2, err := s.st.AddMachine()
	c.Assert(err, IsNil)

	dummy := s.addDummyCharm(c)
	logging := addLoggingCharm(c, s.st)
	s0, err := s.st.AddService("s0", dummy)
	c.Assert(err, IsNil)
	s1, err := s.st.AddService("s1", dummy)
	c.Assert(err, IsNil)
	s2, err := s.st.AddService("s2", dummy)
	c.Assert(err, IsNil)
	s3, err := s.st.AddService("s3", logging)
	c.Assert(err, IsNil)

	units := make([][]*state.Unit, 4)
	for i, svc := range []*state.Service{s0, s1, s2} {
		units[i] = make([]*state.Unit, 3)
		for j := range units[i] {
			units[i][j], err = svc.AddUnit()
			c.Assert(err, IsNil)
		}
	}
	// Add the logging units subordinate to the s2 units.
	units[3] = make([]*state.Unit, 3)
	for i := range units[3] {
		units[3][i], err = s3.AddUnitSubordinateTo(units[2][i])
	}

	assignments := []struct {
		machine      *state.Machine
		units        []*state.Unit
		subordinates []*state.Unit
	}{
		{m0, []*state.Unit{units[0][0]}, nil},
		{m1, []*state.Unit{units[0][1], units[1][0], units[1][1], units[2][0]}, []*state.Unit{units[3][0]}},
		{m2, []*state.Unit{units[2][2]}, []*state.Unit{units[3][2]}},
	}

	for _, a := range assignments {
		for _, u := range a.units {
			err := u.AssignToMachine(a.machine)
			c.Assert(err, IsNil)
		}
	}

	for i, a := range assignments {
		c.Logf("test %d", i)
		got, err := a.machine.Units()
		c.Assert(err, IsNil)
		expect := sortedUnitNames(append(a.units, a.subordinates...))
		c.Assert(sortedUnitNames(got), DeepEquals, expect)
	}
}

func sortedUnitNames(units []*state.Unit) []string {
	names := make([]string, len(units))
	for i, u := range units {
		names[i] = u.Name()
	}
	sort.Strings(names)
	return names
}

func (s *StateSuite) TestAddService(c *C) {
	dummy := s.addDummyCharm(c)
	wordpress, err := s.st.AddService("wordpress", dummy)
	c.Assert(err, IsNil)
	c.Assert(wordpress.Name(), Equals, "wordpress")
	mysql, err := s.st.AddService("mysql", dummy)
	c.Assert(err, IsNil)
	c.Assert(mysql.Name(), Equals, "mysql")

	// Check that retrieving the new created services works correctly.
	wordpress, err = s.st.Service("wordpress")
	c.Assert(err, IsNil)
	c.Assert(wordpress.Name(), Equals, "wordpress")
	url, err := wordpress.CharmURL()
	c.Assert(err, IsNil)
	c.Assert(url.String(), Equals, s.curl.String())
	mysql, err = s.st.Service("mysql")
	c.Assert(err, IsNil)
	c.Assert(mysql.Name(), Equals, "mysql")
	url, err = mysql.CharmURL()
	c.Assert(err, IsNil)
	c.Assert(url.String(), Equals, s.curl.String())
}

func (s *StateSuite) TestRemoveService(c *C) {
	dummy := s.addDummyCharm(c)
	service, err := s.st.AddService("wordpress", dummy)
	c.Assert(err, IsNil)

	// Remove of existing service.
	err = s.st.RemoveService(service)
	c.Assert(err, IsNil)
	_, err = s.st.Service("wordpress")
	c.Assert(err, ErrorMatches, `can't get service "wordpress": service with name "wordpress" not found`)

	// Remove of non-existing service.
	err = s.st.RemoveService(service)
	c.Assert(err, ErrorMatches, `can't remove service "wordpress": can't get all units from service "wordpress": environment state has changed`)
}

func (s *StateSuite) TestReadNonExistentService(c *C) {
	_, err := s.st.Service("pressword")
	c.Assert(err, ErrorMatches, `can't get service "pressword": service with name "pressword" not found`)
}

func (s *StateSuite) TestAllServices(c *C) {
	services, err := s.st.AllServices()
	c.Assert(err, IsNil)
	c.Assert(len(services), Equals, 0)

	// Check that after adding services the result is ok.
	dummy := s.addDummyCharm(c)
	_, err = s.st.AddService("wordpress", dummy)
	c.Assert(err, IsNil)
	services, err = s.st.AllServices()
	c.Assert(err, IsNil)
	c.Assert(len(services), Equals, 1)

	_, err = s.st.AddService("mysql", dummy)
	c.Assert(err, IsNil)
	services, err = s.st.AllServices()
	c.Assert(err, IsNil)
	c.Assert(len(services), Equals, 2)

	// Check the returned service, order is defined by sorted keys.
	c.Assert(services[0].Name(), Equals, "wordpress")
	c.Assert(services[1].Name(), Equals, "mysql")
}

func (s *StateSuite) TestServiceCharm(c *C) {
	dummy := s.addDummyCharm(c)
	wordpress, err := s.st.AddService("wordpress", dummy)
	c.Assert(err, IsNil)

	// Check that getting and setting the service charm URL works correctly.
	testcurl, err := wordpress.CharmURL()
	c.Assert(err, IsNil)
	c.Assert(testcurl.String(), Equals, s.curl.String())
	testcurl, err = charm.ParseURL("local:myseries/mydummy-1")
	c.Assert(err, IsNil)
	err = wordpress.SetCharmURL(testcurl)
	c.Assert(err, IsNil)
	testcurl, err = wordpress.CharmURL()
	c.Assert(err, IsNil)
	c.Assert(testcurl.String(), Equals, "local:myseries/mydummy-1")
}

func (s *StateSuite) TestServiceExposed(c *C) {
	dummy := s.addDummyCharm(c)
	wordpress, err := s.st.AddService("wordpress", dummy)
	c.Assert(err, IsNil)

	// Check that querying for the exposed flag works correctly.
	exposed, err := wordpress.IsExposed()
	c.Assert(err, IsNil)
	c.Assert(exposed, Equals, false)

	// Check that setting and clearing the exposed flag works correctly.
	err = wordpress.SetExposed()
	c.Assert(err, IsNil)
	exposed, err = wordpress.IsExposed()
	c.Assert(err, IsNil)
	c.Assert(exposed, Equals, true)
	err = wordpress.ClearExposed()
	c.Assert(err, IsNil)
	exposed, err = wordpress.IsExposed()
	c.Assert(err, IsNil)
	c.Assert(exposed, Equals, false)

	// Check that setting and clearing the exposed flag multiple doesn't fail.
	err = wordpress.SetExposed()
	c.Assert(err, IsNil)
	err = wordpress.SetExposed()
	c.Assert(err, IsNil)
	err = wordpress.ClearExposed()
	c.Assert(err, IsNil)
	err = wordpress.ClearExposed()
	c.Assert(err, IsNil)

	// Check that setting and clearing the exposed flag on removed services also doesn't fail.
	err = s.st.RemoveService(wordpress)
	c.Assert(err, IsNil)
	err = wordpress.ClearExposed()
	c.Assert(err, IsNil)
}

func (s *StateSuite) TestAddUnit(c *C) {
	dummy := s.addDummyCharm(c)
	wordpress, err := s.st.AddService("wordpress", dummy)
	c.Assert(err, IsNil)

	// Check that principal units can be added on their own.
	unitZero, err := wordpress.AddUnit()
	c.Assert(err, IsNil)
	c.Assert(unitZero.Name(), Equals, "wordpress/0")
	principal, err := unitZero.IsPrincipal()
	c.Assert(err, IsNil)
	c.Assert(principal, Equals, true)
	unitOne, err := wordpress.AddUnit()
	c.Assert(err, IsNil)
	c.Assert(unitOne.Name(), Equals, "wordpress/1")
	principal, err = unitOne.IsPrincipal()
	c.Assert(err, IsNil)
	c.Assert(principal, Equals, true)

	// Check that principal units cannot be added to principal units.
	_, err = wordpress.AddUnitSubordinateTo(unitZero)
	c.Assert(err, ErrorMatches, "cannot make a principal unit subordinate to another unit")

	// Assign the principal unit to a machine.
	m, err := s.st.AddMachine()
	c.Assert(err, IsNil)
	err = unitZero.AssignToMachine(m)
	c.Assert(err, IsNil)

	// Add a subordinate service.
	subCh := addLoggingCharm(c, s.st)
	logging, err := s.st.AddService("logging", subCh)
	c.Assert(err, IsNil)

	// Check that subordinate units can be added to principal units
	subZero, err := logging.AddUnitSubordinateTo(unitZero)
	c.Assert(err, IsNil)
	c.Assert(subZero.Name(), Equals, "logging/0")
	principal, err = subZero.IsPrincipal()
	c.Assert(err, IsNil)
	c.Assert(principal, Equals, false)

	// Check the subordinate unit has been assigned its principal's machine.
	id, err := subZero.AssignedMachineId()
	c.Assert(err, IsNil)
	c.Assert(id, Equals, m.Id())

	// Check that subordinate units must be added to other units.
	_, err = logging.AddUnit()
	c.Assert(err, ErrorMatches, `cannot directly add units to subordinate service "logging"`)

	// Check that subordinate units cannnot be added to subordinate units.
	_, err = logging.AddUnitSubordinateTo(subZero)
	c.Assert(err, ErrorMatches, "a subordinate unit must be added to a principal unit")
}

func (s *StateSuite) TestReadUnit(c *C) {
	dummy := s.addDummyCharm(c)
	wordpress, err := s.st.AddService("wordpress", dummy)
	c.Assert(err, IsNil)
	_, err = wordpress.AddUnit()
	c.Assert(err, IsNil)
	_, err = wordpress.AddUnit()
	c.Assert(err, IsNil)
	mysql, err := s.st.AddService("mysql", dummy)
	c.Assert(err, IsNil)
	_, err = mysql.AddUnit()
	c.Assert(err, IsNil)

	// Check that retrieving a unit works correctly.
	unit, err := wordpress.Unit("wordpress/0")
	c.Assert(err, IsNil)
	c.Assert(unit.Name(), Equals, "wordpress/0")

	// Check that retrieving a non-existent or an invalidly
	// named unit fail nicely.
	unit, err = wordpress.Unit("wordpress")
	c.Assert(err, ErrorMatches, `can't get unit "wordpress" from service "wordpress": "wordpress" is not a valid unit name`)
	unit, err = wordpress.Unit("wordpress/0/0")
	c.Assert(err, ErrorMatches, `can't get unit "wordpress/0/0" from service "wordpress": "wordpress/0/0" is not a valid unit name`)
	unit, err = wordpress.Unit("pressword/0")
	c.Assert(err, ErrorMatches, `can't get unit "pressword/0" from service "wordpress": unit not found`)
	unit, err = wordpress.Unit("mysql/0")
	c.Assert(err, ErrorMatches, `can't get unit "mysql/0" from service "wordpress": unit not found`)

	// Check that retrieving all units works.
	units, err := wordpress.AllUnits()
	c.Assert(err, IsNil)
	c.Assert(len(units), Equals, 2)
	c.Assert(units[0].Name(), Equals, "wordpress/0")
	c.Assert(units[1].Name(), Equals, "wordpress/1")
}

func (s *StateSuite) TestReadUnitWithChangingState(c *C) {
	dummy := s.addDummyCharm(c)
	wordpress, err := s.st.AddService("wordpress", dummy)
	c.Assert(err, IsNil)

	// Check that reading a unit after removing the service
	// fails nicely.
	err = s.st.RemoveService(wordpress)
	c.Assert(err, IsNil)
	_, err = s.st.Unit("wordpress/0")
	c.Assert(err, ErrorMatches, `can't get unit "wordpress/0": can't get service "wordpress": service with name "wordpress" not found`)
}

func (s *StateSuite) TestRemoveUnit(c *C) {
	dummy := s.addDummyCharm(c)
	wordpress, err := s.st.AddService("wordpress", dummy)
	c.Assert(err, IsNil)
	_, err = wordpress.AddUnit()
	c.Assert(err, IsNil)
	_, err = wordpress.AddUnit()
	c.Assert(err, IsNil)

	// Check that removing a unit works.
	unit, err := wordpress.Unit("wordpress/0")
	c.Assert(err, IsNil)
	err = wordpress.RemoveUnit(unit)
	c.Assert(err, IsNil)

	units, err := wordpress.AllUnits()
	c.Assert(err, IsNil)
	c.Assert(units, HasLen, 1)
	c.Assert(units[0].Name(), Equals, "wordpress/1")

	// Check that removing a non-existent unit fails nicely.
	err = wordpress.RemoveUnit(unit)
<<<<<<< HEAD
	c.Assert(err, ErrorMatches, `can't remove unit from service "wordpress": environment state has changed`)
=======
	c.Assert(err, ErrorMatches, `can't unassign unit "wordpress/0" from machine: environment state has changed`)
>>>>>>> 73598cee
}

func (s *StateSuite) TestGetSetPublicAddress(c *C) {
	dummy := s.addDummyCharm(c)
	wordpress, err := s.st.AddService("wordpress", dummy)
	c.Assert(err, IsNil)
	unit, err := wordpress.AddUnit()
	c.Assert(err, IsNil)

	// Check that retrieving and setting of a public address works.
	address, err := unit.PublicAddress()
	c.Assert(err, ErrorMatches, "unit has no public address")
	err = unit.SetPublicAddress("example.foobar.com")
	c.Assert(err, IsNil)
	address, err = unit.PublicAddress()
	c.Assert(err, IsNil)
	c.Assert(address, Equals, "example.foobar.com")
}

func (s *StateSuite) TestGetSetPrivateAddress(c *C) {
	dummy := s.addDummyCharm(c)
	wordpress, err := s.st.AddService("wordpress", dummy)
	c.Assert(err, IsNil)
	unit, err := wordpress.AddUnit()
	c.Assert(err, IsNil)

	// Check that retrieving and setting of a private address works.
	address, err := unit.PrivateAddress()
	c.Assert(err, ErrorMatches, "unit has no private address")
	err = unit.SetPrivateAddress("example.local")
	c.Assert(err, IsNil)
	address, err = unit.PrivateAddress()
	c.Assert(err, IsNil)
	c.Assert(address, Equals, "example.local")
}

func (s *StateSuite) TestUnitCharm(c *C) {
	dummy := s.addDummyCharm(c)
	wordpress, err := s.st.AddService("wordpress", dummy)
	c.Assert(err, IsNil)
	unit, err := wordpress.AddUnit()
	c.Assert(err, IsNil)

	// Check that getting and setting the unit charm URL works correctly.
	testcurl, err := unit.CharmURL()
	c.Assert(err, IsNil)
	c.Assert(testcurl.String(), Equals, s.curl.String())
	testcurl, err = charm.ParseURL("local:myseries/mydummy-1")
	c.Assert(err, IsNil)
	err = unit.SetCharmURL(testcurl)
	c.Assert(err, IsNil)
	testcurl, err = unit.CharmURL()
	c.Assert(err, IsNil)
	c.Assert(testcurl.String(), Equals, "local:myseries/mydummy-1")
}

func (s *StateSuite) TestUnassignUnitFromMachineWithoutBeingAssigned(c *C) {
	// When unassigning a machine from a unit, it is possible that
	// the machine has not been previously assigned, or that it
	// was assigned but the state changed beneath us.  In either
	// case, the end state is the intended state, so we simply
	// move forward without any errors here, to avoid having to
	// handle the extra complexity of dealing with the concurrency
	// problems.
	dummy := s.addDummyCharm(c)
	wordpress, err := s.st.AddService("wordpress", dummy)
	c.Assert(err, IsNil)
	unit, err := wordpress.AddUnit()
	c.Assert(err, IsNil)

	err = unit.UnassignFromMachine()
	c.Assert(err, IsNil)

	// Check that the unit has no machine assigned.
	wordpress, err = s.st.Service("wordpress")
	c.Assert(err, IsNil)
	units, err := wordpress.AllUnits()
	c.Assert(err, IsNil)
	unit = units[0]
	_, err = unit.AssignedMachineId()
	c.Assert(err, ErrorMatches, `can't get machine id of unit "wordpress/0": unit not assigned to machine`)
}

func (s *StateSuite) TestAssignUnitToMachineAgainFails(c *C) {
	// Check that assigning an already assigned unit to
	// a machine fails if it isn't precisely the same
	// machine. 
	dummy := s.addDummyCharm(c)
	wordpress, err := s.st.AddService("wordpress", dummy)
	c.Assert(err, IsNil)
	unit, err := wordpress.AddUnit()
	c.Assert(err, IsNil)
	machineOne, err := s.st.AddMachine()
	c.Assert(err, IsNil)
	machineTwo, err := s.st.AddMachine()
	c.Assert(err, IsNil)

	err = unit.AssignToMachine(machineOne)
	c.Assert(err, IsNil)

	// Assigning the unit to the same machine should return no error.
	err = unit.AssignToMachine(machineOne)
	c.Assert(err, IsNil)

	// Assigning the unit to a different machine should fail.
	err = unit.AssignToMachine(machineTwo)
	c.Assert(err, ErrorMatches, `can't assign unit "wordpress/0" to machine 1: unit already assigned to machine 0`)

	machineId, err := unit.AssignedMachineId()
	c.Assert(err, IsNil)
	c.Assert(machineId, Equals, 0)
}

func (s *StateSuite) TestUnassignUnitFromMachineWithChangingState(c *C) {
	// Check that unassigning while the state changes fails nicely.
	dummy := s.addDummyCharm(c)
	wordpress, err := s.st.AddService("wordpress", dummy)
	c.Assert(err, IsNil)
	unit, err := wordpress.AddUnit()
	c.Assert(err, IsNil)

	// Remove the unit for the tests.
	wordpress, err = s.st.Service("wordpress")
	c.Assert(err, IsNil)
	units, err := wordpress.AllUnits()
	c.Assert(err, IsNil)
	unit = units[0]
	err = wordpress.RemoveUnit(unit)
	c.Assert(err, IsNil)

	err = unit.UnassignFromMachine()
	c.Assert(err, ErrorMatches, `can't unassign unit "wordpress/0" from machine: environment state has changed`)
	_, err = unit.AssignedMachineId()
	c.Assert(err, ErrorMatches, `can't get machine id of unit "wordpress/0": environment state has changed`)

	err = s.st.RemoveService(wordpress)
	c.Assert(err, IsNil)

	err = unit.UnassignFromMachine()
	c.Assert(err, ErrorMatches, `can't unassign unit "wordpress/0" from machine: environment state has changed`)
	_, err = unit.AssignedMachineId()
	c.Assert(err, ErrorMatches, `can't get machine id of unit "wordpress/0": environment state has changed`)
}

func (s *StateSuite) TestAssignUnitToUnusedMachine(c *C) {
	// Create root machine that shouldn't be used.
	_, err := s.st.AddMachine()
	c.Assert(err, IsNil)
	// Check that a unit can be assigned to an unused machine.
	dummy := s.addDummyCharm(c)
	mysqlService, err := s.st.AddService("mysql", dummy)
	c.Assert(err, IsNil)
	mysqlUnit, err := mysqlService.AddUnit()
	c.Assert(err, IsNil)
	mysqlMachine, err := s.st.AddMachine()
	c.Assert(err, IsNil)
	err = mysqlUnit.AssignToMachine(mysqlMachine)
	c.Assert(err, IsNil)
	err = s.st.RemoveService(mysqlService)
	c.Assert(err, IsNil)

	wordpressService, err := s.st.AddService("wordpress", dummy)
	c.Assert(err, IsNil)
	wordpressUnit, err := wordpressService.AddUnit()
	c.Assert(err, IsNil)
	wordpressMachine, err := wordpressUnit.AssignToUnusedMachine()
	c.Assert(err, IsNil)

	c.Assert(wordpressMachine.Id(), Equals, mysqlMachine.Id())
}

func (s *StateSuite) TestAssignUnitToUnusedMachineWithChangingService(c *C) {
	// Create root machine that shouldn't be used.
	_, err := s.st.AddMachine()
	c.Assert(err, IsNil)
	// Check for a 'state changed' error if a service is manipulated
	// during reuse.
	dummy := s.addDummyCharm(c)
	mysqlService, err := s.st.AddService("mysql", dummy)
	c.Assert(err, IsNil)
	mysqlUnit, err := mysqlService.AddUnit()
	c.Assert(err, IsNil)
	mysqlMachine, err := s.st.AddMachine()
	c.Assert(err, IsNil)
	err = mysqlUnit.AssignToMachine(mysqlMachine)
	c.Assert(err, IsNil)
	err = s.st.RemoveService(mysqlService)
	c.Assert(err, IsNil)

	wordpressService, err := s.st.AddService("wordpress", dummy)
	c.Assert(err, IsNil)
	wordpressUnit, err := wordpressService.AddUnit()
	c.Assert(err, IsNil)
	err = s.st.RemoveService(wordpressService)
	c.Assert(err, IsNil)

	_, err = wordpressUnit.AssignToUnusedMachine()
	c.Assert(err, ErrorMatches, `can't assign unit "wordpress/0" to unused machine: environment state has changed`)
}

func (s *StateSuite) TestAssignUnitToUnusedMachineWithChangingUnit(c *C) {
	// Create root machine that shouldn't be used.
	_, err := s.st.AddMachine()
	c.Assert(err, IsNil)
	// Check for a 'state changed' error if a unit is manipulated
	// during reuse.
	dummy := s.addDummyCharm(c)
	mysqlService, err := s.st.AddService("mysql", dummy)
	c.Assert(err, IsNil)
	mysqlUnit, err := mysqlService.AddUnit()
	c.Assert(err, IsNil)
	mysqlMachine, err := s.st.AddMachine()
	c.Assert(err, IsNil)
	err = mysqlUnit.AssignToMachine(mysqlMachine)
	c.Assert(err, IsNil)
	err = s.st.RemoveService(mysqlService)
	c.Assert(err, IsNil)

	wordpressService, err := s.st.AddService("wordpress", dummy)
	c.Assert(err, IsNil)
	wordpressUnit, err := wordpressService.AddUnit()
	c.Assert(err, IsNil)
	err = wordpressService.RemoveUnit(wordpressUnit)
	c.Assert(err, IsNil)

	_, err = wordpressUnit.AssignToUnusedMachine()
	c.Assert(err, ErrorMatches, `can't assign unit "wordpress/0" to unused machine: environment state has changed`)
}

func (s *StateSuite) TestAssignUnitToUnusedMachineOnlyZero(c *C) {
	// Create root machine that shouldn't be useds.
	_, err := s.st.AddMachine()
	c.Assert(err, IsNil)
	// Check that the unit can't be assigned to machine zero.
	dummy := s.addDummyCharm(c)
	wordpressService, err := s.st.AddService("wordpress", dummy)
	c.Assert(err, IsNil)
	wordpressUnit, err := wordpressService.AddUnit()
	c.Assert(err, IsNil)

	_, err = wordpressUnit.AssignToUnusedMachine()
	c.Assert(err, ErrorMatches, `all machines in use`)
}

func (s *StateSuite) TestAssignUnitToUnusedMachineNoneAvailable(c *C) {
	// Create machine 0, that shouldn't be used.
	_, err := s.st.AddMachine()
	c.Assert(err, IsNil)
	// Check that assigning without unused machine fails.
	dummy := s.addDummyCharm(c)
	mysqlService, err := s.st.AddService("mysql", dummy)
	c.Assert(err, IsNil)
	mysqlUnit, err := mysqlService.AddUnit()
	c.Assert(err, IsNil)
	mysqlMachine, err := s.st.AddMachine()
	c.Assert(err, IsNil)
	err = mysqlUnit.AssignToMachine(mysqlMachine)
	c.Assert(err, IsNil)

	wordpressService, err := s.st.AddService("wordpress", dummy)
	c.Assert(err, IsNil)
	wordpressUnit, err := wordpressService.AddUnit()
	c.Assert(err, IsNil)

	_, err = wordpressUnit.AssignToUnusedMachine()
	c.Assert(err, ErrorMatches, `all machines in use`)
}

func (s *StateSuite) TestAssignSubsidiariesToMachine(c *C) {
	// Create machine 0, that shouldn't be used.
	_, err := s.st.AddMachine()
	c.Assert(err, IsNil)
	// Check that assigning a principal unit assigns its subordinates too.
	dummy := s.addDummyCharm(c)
	logging := addLoggingCharm(c, s.st)
	mysqlService, err := s.st.AddService("mysql", dummy)
	c.Assert(err, IsNil)
	logService1, err := s.st.AddService("logging1", logging)
	c.Assert(err, IsNil)
	logService2, err := s.st.AddService("logging2", logging)
	c.Assert(err, IsNil)
	mysqlUnit, err := mysqlService.AddUnit()
	c.Assert(err, IsNil)
	log1Unit, err := logService1.AddUnitSubordinateTo(mysqlUnit)
	c.Assert(err, IsNil)
	log2Unit, err := logService2.AddUnitSubordinateTo(mysqlUnit)
	c.Assert(err, IsNil)

	mysqlMachine, err := s.st.AddMachine()
	c.Assert(err, IsNil)
	err = mysqlUnit.AssignToMachine(mysqlMachine)
	c.Assert(err, IsNil)

	id, err := log1Unit.AssignedMachineId()
	c.Assert(err, IsNil)
	c.Check(id, Equals, mysqlMachine.Id())
	id, err = log2Unit.AssignedMachineId()
	c.Check(id, Equals, mysqlMachine.Id())

	// Check that unassigning the principal unassigns the
	// subordinates too.
	err = mysqlUnit.UnassignFromMachine()
	c.Assert(err, IsNil)
	_, err = log1Unit.AssignedMachineId()
	c.Assert(err, ErrorMatches, `can't get machine id of unit "logging1/0": unit not assigned to machine`)
	_, err = log2Unit.AssignedMachineId()
	c.Assert(err, ErrorMatches, `can't get machine id of unit "logging2/0": unit not assigned to machine`)
}

func (s *StateSuite) TestAssignUnit(c *C) {
	_, err := s.st.AddMachine()
	c.Assert(err, IsNil)
	dummy := s.addDummyCharm(c)
	serv, err := s.st.AddService("minecraft", dummy)
	c.Assert(err, IsNil)
	unit0, err := serv.AddUnit()
	c.Assert(err, IsNil)

	// Check nonsensical policy
	fail := func() { s.st.AssignUnit(unit0, state.AssignmentPolicy("random")) }
	c.Assert(fail, PanicMatches, `unknown unit assignment policy: "random"`)
	_, err = unit0.AssignedMachineId()
	c.Assert(err, NotNil)
	s.assertMachineCount(c, 1)

	// Check local placement
	err = s.st.AssignUnit(unit0, state.AssignLocal)
	c.Assert(err, IsNil)
	mid, err := unit0.AssignedMachineId()
	c.Assert(err, IsNil)
	c.Assert(mid, Equals, 0)
	s.assertMachineCount(c, 1)

	// Check unassigned placement with no unused machines
	unit1, err := serv.AddUnit()
	c.Assert(err, IsNil)
	err = s.st.AssignUnit(unit1, state.AssignUnused)
	c.Assert(err, IsNil)
	mid, err = unit1.AssignedMachineId()
	c.Assert(err, IsNil)
	c.Assert(mid, Equals, 1)
	s.assertMachineCount(c, 2)

	// Check unassigned placement on an unused machine
	_, err = s.st.AddMachine()
	unit2, err := serv.AddUnit()
	c.Assert(err, IsNil)
	err = s.st.AssignUnit(unit2, state.AssignUnused)
	c.Assert(err, IsNil)
	mid, err = unit2.AssignedMachineId()
	c.Assert(err, IsNil)
	c.Assert(mid, Equals, 2)
	s.assertMachineCount(c, 3)

	// Check cannot assign subordinates to machines
	subCh := addLoggingCharm(c, s.st)
	logging, err := s.st.AddService("logging", subCh)
	c.Assert(err, IsNil)
	unit3, err := logging.AddUnitSubordinateTo(unit2)
	c.Assert(err, IsNil)
	err = s.st.AssignUnit(unit3, state.AssignUnused)
	c.Assert(err, ErrorMatches, `subordinate unit "logging/0" cannot be assigned directly to a machine`)
}

// addLoggingCharm adds a "logging" (subordinate) charm
// to the state.
func addLoggingCharm(c *C, st *state.State) *state.Charm {
	bundle := testing.Charms.Bundle(c.MkDir(), "logging")
	curl := charm.MustParseURL("cs:series/logging-99")
	bundleURL, err := url.Parse("http://subordinate.url")
	c.Assert(err, IsNil)
	ch, err := st.AddCharm(bundle, curl, bundleURL, "dummy-sha256")
	c.Assert(err, IsNil)
	return ch
}

func (s *StateSuite) TestGetSetClearUnitUpgrade(c *C) {
	// Check that setting and clearing an upgrade flag on a unit works.
	dummy := s.addDummyCharm(c)
	wordpress, err := s.st.AddService("wordpress", dummy)
	c.Assert(err, IsNil)
	unit, err := wordpress.AddUnit()
	c.Assert(err, IsNil)

	// Defaults to false and false.
	needsUpgrade, err := unit.NeedsUpgrade()
	c.Assert(err, IsNil)
	c.Assert(needsUpgrade, DeepEquals, &state.NeedsUpgrade{false, false})

	// Can be set.
	err = unit.SetNeedsUpgrade(false)
	c.Assert(err, IsNil)
	needsUpgrade, err = unit.NeedsUpgrade()
	c.Assert(err, IsNil)
	c.Assert(needsUpgrade, DeepEquals, &state.NeedsUpgrade{true, false})

	// Can be set multiple times.
	err = unit.SetNeedsUpgrade(false)
	c.Assert(err, IsNil)
	needsUpgrade, err = unit.NeedsUpgrade()
	c.Assert(err, IsNil)
	c.Assert(needsUpgrade, DeepEquals, &state.NeedsUpgrade{true, false})

	// Can be cleared.
	err = unit.ClearNeedsUpgrade()
	c.Assert(err, IsNil)
	needsUpgrade, err = unit.NeedsUpgrade()
	c.Assert(err, IsNil)
	c.Assert(needsUpgrade, DeepEquals, &state.NeedsUpgrade{false, false})

	// Can be cleared multiple times
	err = unit.ClearNeedsUpgrade()
	c.Assert(err, IsNil)
	needsUpgrade, err = unit.NeedsUpgrade()
	c.Assert(err, IsNil)
	c.Assert(needsUpgrade, DeepEquals, &state.NeedsUpgrade{false, false})

	// Can be set forced.
	err = unit.SetNeedsUpgrade(true)
	c.Assert(err, IsNil)
	needsUpgrade, err = unit.NeedsUpgrade()
	c.Assert(err, IsNil)
	c.Assert(needsUpgrade, DeepEquals, &state.NeedsUpgrade{true, true})

	// Can be set forced multiple times.
	err = unit.SetNeedsUpgrade(true)
	c.Assert(err, IsNil)
	needsUpgrade, err = unit.NeedsUpgrade()
	c.Assert(err, IsNil)
	c.Assert(needsUpgrade, DeepEquals, &state.NeedsUpgrade{true, true})

	// Can't be set multipe with different force flag.
	err = unit.SetNeedsUpgrade(false)
	c.Assert(err, ErrorMatches, `can't inform unit "wordpress/0" about upgrade: upgrade already enabled`)
}

func (s *StateSuite) TestGetSetClearResolved(c *C) {
	// Check that setting and clearing the resolved setting on a unit works.
	dummy := s.addDummyCharm(c)
	wordpress, err := s.st.AddService("wordpress", dummy)
	c.Assert(err, IsNil)
	unit, err := wordpress.AddUnit()
	c.Assert(err, IsNil)

	setting, err := unit.Resolved()
	c.Assert(err, IsNil)
	c.Assert(setting, Equals, state.ResolvedNone)

	err = unit.SetResolved(state.ResolvedNoHooks)
	c.Assert(err, IsNil)
	err = unit.SetResolved(state.ResolvedNoHooks)
	c.Assert(err, ErrorMatches, `can't set resolved mode for unit "wordpress/0": flag already set`)
	retry, err := unit.Resolved()
	c.Assert(err, IsNil)
	c.Assert(retry, Equals, state.ResolvedNoHooks)

	err = unit.ClearResolved()
	c.Assert(err, IsNil)
	setting, err = unit.Resolved()
	c.Assert(err, IsNil)
	c.Assert(setting, Equals, state.ResolvedNone)
	err = unit.ClearResolved()
	c.Assert(err, IsNil)

	err = unit.SetResolved(state.ResolvedMode(999))
	c.Assert(err, ErrorMatches, `can't set resolved mode for unit "wordpress/0": invalid error resolution mode: 999`)
}

func (s *StateSuite) TestGetOpenPorts(c *C) {
	// Check that changes to the open ports of units work porperly.
	dummy := s.addDummyCharm(c)
	wordpress, err := s.st.AddService("wordpress", dummy)
	c.Assert(err, IsNil)
	unit, err := wordpress.AddUnit()
	c.Assert(err, IsNil)

	// Verify no open ports before activity.
	open, err := unit.OpenPorts()
	c.Assert(err, IsNil)
	c.Assert(open, HasLen, 0)

	// Now open and close port.
	err = unit.OpenPort("tcp", 80)
	c.Assert(err, IsNil)
	open, err = unit.OpenPorts()
	c.Assert(err, IsNil)
	c.Assert(open, DeepEquals, []state.Port{
		{"tcp", 80},
	})

	err = unit.OpenPort("udp", 53)
	c.Assert(err, IsNil)
	open, err = unit.OpenPorts()
	c.Assert(err, IsNil)
	c.Assert(open, DeepEquals, []state.Port{
		{"tcp", 80},
		{"udp", 53},
	})

	err = unit.OpenPort("tcp", 53)
	c.Assert(err, IsNil)
	open, err = unit.OpenPorts()
	c.Assert(err, IsNil)
	c.Assert(open, DeepEquals, []state.Port{
		{"tcp", 80},
		{"udp", 53},
		{"tcp", 53},
	})

	err = unit.OpenPort("tcp", 443)
	c.Assert(err, IsNil)
	open, err = unit.OpenPorts()
	c.Assert(err, IsNil)
	c.Assert(open, DeepEquals, []state.Port{
		{"tcp", 80},
		{"udp", 53},
		{"tcp", 53},
		{"tcp", 443},
	})

	err = unit.ClosePort("tcp", 80)
	c.Assert(err, IsNil)
	open, err = unit.OpenPorts()
	c.Assert(err, IsNil)
	c.Assert(open, DeepEquals, []state.Port{
		{"udp", 53},
		{"tcp", 53},
		{"tcp", 443},
	})
}

func (s *StateSuite) TestUnitSetAgentAlive(c *C) {
	dummy := s.addDummyCharm(c)
	wordpress, err := s.st.AddService("wordpress", dummy)
	c.Assert(err, IsNil)
	unit, err := wordpress.AddUnit()
	c.Assert(err, IsNil)

	alive, err := unit.AgentAlive()
	c.Assert(err, IsNil)
	c.Assert(alive, Equals, false)

	pinger, err := unit.SetAgentAlive()
	c.Assert(err, IsNil)
	c.Assert(pinger, Not(IsNil))
	defer pinger.Kill()

	alive, err = unit.AgentAlive()
	c.Assert(err, IsNil)
	c.Assert(alive, Equals, true)
}

func (s *StateSuite) TestUnitWaitAgentAlive(c *C) {
	timeout := 5 * time.Second
	dummy := s.addDummyCharm(c)
	wordpress, err := s.st.AddService("wordpress", dummy)
	c.Assert(err, IsNil)
	unit, err := wordpress.AddUnit()
	c.Assert(err, IsNil)

	alive, err := unit.AgentAlive()
	c.Assert(err, IsNil)
	c.Assert(alive, Equals, false)

	err = unit.WaitAgentAlive(timeout)
	c.Assert(err, ErrorMatches, `waiting for agent of unit "wordpress/0": presence: still not alive after timeout`)

	pinger, err := unit.SetAgentAlive()
	c.Assert(err, IsNil)
	c.Assert(pinger, Not(IsNil))

	err = unit.WaitAgentAlive(timeout)
	c.Assert(err, IsNil)

	alive, err = unit.AgentAlive()
	c.Assert(err, IsNil)
	c.Assert(alive, Equals, true)

	pinger.Kill()

	alive, err = unit.AgentAlive()
	c.Assert(err, IsNil)
	c.Assert(alive, Equals, false)
}

func assertNoRelations(c *C, srv *state.Service) {
	rels, err := srv.Relations()
	c.Assert(err, IsNil)
	c.Assert(rels, HasLen, 0)
}

func (s *StateSuite) TestAddRelationErrors(c *C) {
	dummy := s.addDummyCharm(c)
	req, err := s.st.AddService("req", dummy)
	c.Assert(err, IsNil)
	reqep := state.RelationEndpoint{"req", "ifce", "bar", state.RoleRequirer, state.ScopeGlobal}

	// Check we can't add a relation until both services exist.
	proep := state.RelationEndpoint{"pro", "ifce", "foo", state.RoleProvider, state.ScopeGlobal}
	err = s.st.AddRelation(proep, reqep)
	c.Assert(err, ErrorMatches, `can't add relation "pro:foo req:bar": service with name "pro" not found`)
	assertNoRelations(c, req)
	pro, err := s.st.AddService("pro", dummy)
	c.Assert(err, IsNil)

	// Check that interfaces have to match.
	proep2 := state.RelationEndpoint{"pro", "other", "foo", state.RoleProvider, state.ScopeGlobal}
	err = s.st.AddRelation(proep2, reqep)
	c.Assert(err, ErrorMatches, `can't add relation "pro:foo req:bar": endpoints do not relate`)
	assertNoRelations(c, pro)
	assertNoRelations(c, req)

	// Check a variety of surprising endpoint combinations.
	err = s.st.AddRelation(reqep)
	c.Assert(err, ErrorMatches, `can't add relation "req:bar": single endpoint must be a peer relation`)
	assertNoRelations(c, req)

	peer, err := s.st.AddService("peer", dummy)
	c.Assert(err, IsNil)
	peerep := state.RelationEndpoint{"peer", "ifce", "baz", state.RolePeer, state.ScopeGlobal}
	err = s.st.AddRelation(peerep, reqep)
	c.Assert(err, ErrorMatches, `can't add relation "peer:baz req:bar": endpoints do not relate`)
	assertNoRelations(c, peer)
	assertNoRelations(c, req)

	err = s.st.AddRelation(peerep, peerep)
	c.Assert(err, ErrorMatches, `can't add relation "peer:baz peer:baz": endpoints do not relate`)
	assertNoRelations(c, peer)

	err = s.st.AddRelation()
	c.Assert(err, ErrorMatches, `can't add relation "": can't relate 0 endpoints`)
	err = s.st.AddRelation(proep, reqep, peerep)
	c.Assert(err, ErrorMatches, `can't add relation "pro:foo req:bar peer:baz": can't relate 3 endpoints`)
}

func assertOneRelation(c *C, srv *state.Service, name string, role state.RelationRole, scope state.RelationScope) {
	rels, err := srv.Relations()
	c.Assert(err, IsNil)
	c.Assert(rels, HasLen, 1)
	rel := rels[0]
	c.Assert(rel.RelationName(), Equals, name)
	c.Assert(rel.RelationRole(), Equals, role)
	c.Assert(rel.RelationScope(), Equals, scope)
}

func (s *StateSuite) TestProviderRequirerRelation(c *C) {
	dummy := s.addDummyCharm(c)
	req, err := s.st.AddService("req", dummy)
	c.Assert(err, IsNil)
	pro, err := s.st.AddService("pro", dummy)
	c.Assert(err, IsNil)
	assertNoRelations(c, req)
	assertNoRelations(c, pro)

	// Add a relation, and check we can only do so once.
	proep := state.RelationEndpoint{"pro", "ifce", "foo", state.RoleProvider, state.ScopeGlobal}
	reqep := state.RelationEndpoint{"req", "ifce", "bar", state.RoleRequirer, state.ScopeGlobal}
	err = s.st.AddRelation(proep, reqep)
	c.Assert(err, IsNil)
	err = s.st.AddRelation(proep, reqep)
	c.Assert(err, ErrorMatches, `can't add relation "pro:foo req:bar": relation already exists`)
	assertOneRelation(c, pro, "foo", state.RoleProvider, state.ScopeGlobal)
	assertOneRelation(c, req, "bar", state.RoleRequirer, state.ScopeGlobal)

	// Remove the relation, and check it can't be removed again.
	err = s.st.RemoveRelation(proep, reqep)
	c.Assert(err, IsNil)
	assertNoRelations(c, pro)
	assertNoRelations(c, req)
	err = s.st.RemoveRelation(proep, reqep)
	c.Assert(err, ErrorMatches, `can't remove relation "pro:foo req:bar": relation doesn't exist`)

	// Check that we can add it again if we want to; but this time,
	// give one of the endpoints container scope and check that both
	// resulting service relations get that scope.
	reqep.RelationScope = state.ScopeContainer
	err = s.st.AddRelation(proep, reqep)
	c.Assert(err, IsNil)
	assertOneRelation(c, pro, "foo", state.RoleProvider, state.ScopeContainer)
	assertOneRelation(c, req, "bar", state.RoleRequirer, state.ScopeContainer)
}

func (s *StateSuite) TestPeerRelation(c *C) {
	dummy := s.addDummyCharm(c)
	peer, err := s.st.AddService("peer", dummy)
	c.Assert(err, IsNil)
	peerep := state.RelationEndpoint{"peer", "ifce", "baz", state.RolePeer, state.ScopeGlobal}
	assertNoRelations(c, peer)

	// Add a relation, and check we can only do so once.
	err = s.st.AddRelation(peerep)
	c.Assert(err, IsNil)
	err = s.st.AddRelation(peerep)
	c.Assert(err, ErrorMatches, `can't add relation "peer:baz": relation already exists`)
	assertOneRelation(c, peer, "baz", state.RolePeer, state.ScopeGlobal)

	// Remove the relation, and check it can't be removed again.
	err = s.st.RemoveRelation(peerep)
	c.Assert(err, IsNil)
	assertNoRelations(c, peer)
	err = s.st.RemoveRelation(peerep)
	c.Assert(err, ErrorMatches, `can't remove relation "peer:baz": relation doesn't exist`)
}

func (s *StateSuite) TestEnvironConfig(c *C) {
	path, err := s.zkConn.Create("/environment", "type: dummy\nname: foo\n", 0, zookeeper.WorldACL(zookeeper.PERM_ALL))
	c.Assert(err, IsNil)
	c.Assert(path, Equals, "/environment")

	env, err := s.st.EnvironConfig()
	env.Read()
	c.Assert(err, IsNil)
	c.Assert(env.Map(), DeepEquals, map[string]interface{}{"type": "dummy", "name": "foo"})
}<|MERGE_RESOLUTION|>--- conflicted
+++ resolved
@@ -434,7 +434,7 @@
 	_, err = s.st.Service("wordpress")
 	c.Assert(err, ErrorMatches, `can't get service "wordpress": service with name "wordpress" not found`)
 
-	// Remove of non-existing service.
+	// Remove of an illegal service, it has already been removed.
 	err = s.st.RemoveService(service)
 	c.Assert(err, ErrorMatches, `can't remove service "wordpress": can't get all units from service "wordpress": environment state has changed`)
 }
@@ -546,7 +546,7 @@
 
 	// Check that principal units cannot be added to principal units.
 	_, err = wordpress.AddUnitSubordinateTo(unitZero)
-	c.Assert(err, ErrorMatches, "cannot make a principal unit subordinate to another unit")
+	c.Assert(err, ErrorMatches, `can't add unit of principal service "wordpress" as a subordinate of "wordpress/0"`)
 
 	// Assign the principal unit to a machine.
 	m, err := s.st.AddMachine()
@@ -653,11 +653,7 @@
 
 	// Check that removing a non-existent unit fails nicely.
 	err = wordpress.RemoveUnit(unit)
-<<<<<<< HEAD
-	c.Assert(err, ErrorMatches, `can't remove unit from service "wordpress": environment state has changed`)
-=======
 	c.Assert(err, ErrorMatches, `can't unassign unit "wordpress/0" from machine: environment state has changed`)
->>>>>>> 73598cee
 }
 
 func (s *StateSuite) TestGetSetPublicAddress(c *C) {
