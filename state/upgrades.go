--- conflicted
+++ resolved
@@ -1542,7 +1542,6 @@
 	return st.runTransaction([]txn.Op{op})
 }
 
-<<<<<<< HEAD
 type oldUserDoc struct {
 	DocID     string     `bson:"_id"`
 	EnvUUID   string     `bson:"env-uuid"`
@@ -1652,7 +1651,8 @@
 			})
 	}
 	return st.runRawTransaction(ops)
-=======
+}
+
 // AddMissingEnvUUIDOnStatuses populates the env-uuid field where it
 // is missing due to LP #1474606.
 func AddMissingEnvUUIDOnStatuses(st *State) error {
@@ -2129,5 +2129,4 @@
 		}
 	}
 	return StatusAttached, nil
->>>>>>> 60fef4fa
 }