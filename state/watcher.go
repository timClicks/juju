--- conflicted
+++ resolved
@@ -93,18 +93,6 @@
 	Removed []*Relation
 }
 
-<<<<<<< HEAD
-type MachineUnitsWatcher struct {
-	commonWatcher
-	machine    *Machine
-	changeChan chan *MachineUnitsChange
-	knownUnits map[string]*Unit
-}
-
-type MachineUnitsChange struct {
-	Added   []*Unit
-	Removed []*Unit
-=======
 // RelationScopeWatcher observes changes to the set of units
 // in a particular relation scope.
 type RelationScopeWatcher struct {
@@ -120,7 +108,22 @@
 type RelationScopeChange struct {
 	Entered []string
 	Left    []string
->>>>>>> 0149d908
+}
+
+// MachineUnitsWatcher observes the assignment and removal of units
+// to and from a machine.
+type MachineUnitsWatcher struct {
+	commonWatcher
+	machine    *Machine
+	changeChan chan *MachineUnitsChange
+	knownUnits map[string]*Unit
+}
+
+// MachineUnitsChange contains information about units that have been
+// assigned to or removed from the machine.
+type MachineUnitsChange struct {
+	Added   []*Unit
+	Removed []*Unit
 }
 
 // newMachineWatcher creates and starts a watcher to watch information
@@ -653,7 +656,6 @@
 	return nil
 }
 
-<<<<<<< HEAD
 // WatchPrincipalUnits returns a watcher for observing units being
 // added to or removed from the machine.
 func (m *Machine) WatchPrincipalUnits() *MachineUnitsWatcher {
@@ -668,15 +670,6 @@
 		machine:       m,
 		knownUnits:    make(map[string]*Unit),
 		commonWatcher: commonWatcher{st: m.st},
-=======
-func newRelationScopeWatcher(st *State, scope, ignore string) *RelationScopeWatcher {
-	w := &RelationScopeWatcher{
-		commonWatcher: commonWatcher{st: st},
-		prefix:        scope + "#",
-		ignore:        ignore,
-		changeChan:    make(chan *RelationScopeChange),
-		knownUnits:    make(map[string]bool),
->>>>>>> 0149d908
 	}
 	go func() {
 		defer w.tomb.Done()
@@ -686,7 +679,6 @@
 	return w
 }
 
-<<<<<<< HEAD
 // Changes returns a channel that will receive changes when units are
 // added or deleted. The Added field in the first event on the channel
 // holds the initial state as returned by Machine.Units.
@@ -730,43 +722,10 @@
 			changes.Removed = append(changes.Removed, unit)
 			delete(w.knownUnits, name)
 		}
-=======
-// Changes returns a channel that will receive changes when units enter and
-// leave a relation scope. The Entered field in the first event on the channel
-// holds the initial state.
-func (w *RelationScopeWatcher) Changes() <-chan *RelationScopeChange {
-	return w.changeChan
-}
-
-func (changes *RelationScopeChange) isEmpty() bool {
-	return len(changes.Entered)+len(changes.Left) == 0
-}
-
-func (w *RelationScopeWatcher) mergeChange(changes *RelationScopeChange, ch watcher.Change) (err error) {
-	doc := &relationScopeDoc{ch.Id.(string)}
-	if !strings.HasPrefix(doc.Key, w.prefix) {
-		return nil
-	}
-	name := doc.unitName()
-	if name == w.ignore {
-		return nil
-	}
-	if ch.Revno == -1 {
-		if w.knownUnits[name] {
-			changes.Left = append(changes.Left, name)
-			delete(w.knownUnits, name)
-		}
-		return nil
-	}
-	if !w.knownUnits[name] {
-		changes.Entered = append(changes.Entered, name)
-		w.knownUnits[name] = true
->>>>>>> 0149d908
-	}
-	return nil
-}
-
-<<<<<<< HEAD
+	}
+	return nil
+}
+
 func (changes *MachineUnitsChange) isEmpty() bool {
 	return len(changes.Added)+len(changes.Removed) == 0
 }
@@ -775,42 +734,21 @@
 	changes := &MachineUnitsChange{}
 	docs := []unitDoc{}
 	err = w.st.units.Find(D{{"_id", D{{"$in", w.machine.doc.Principals}}}}).All(&docs)
-=======
-func (w *RelationScopeWatcher) getInitialEvent() (initial *RelationScopeChange, err error) {
-	changes := &RelationScopeChange{}
-	docs := []relationScopeDoc{}
-	sel := D{{"_id", D{{"$regex", "^" + w.prefix}}}}
-	err = w.st.relationScopes.Find(sel).All(&docs)
->>>>>>> 0149d908
 	if err != nil {
 		return nil, err
 	}
 	for _, doc := range docs {
-<<<<<<< HEAD
 		unit := newUnit(w.st, &doc)
 		w.knownUnits[doc.Name] = unit
 		changes.Added = append(changes.Added, unit)
-=======
-		if name := doc.unitName(); name != w.ignore {
-			changes.Entered = append(changes.Entered, name)
-			w.knownUnits[name] = true
-		}
->>>>>>> 0149d908
 	}
 	return changes, nil
 }
 
-<<<<<<< HEAD
 func (w *MachineUnitsWatcher) loop() (err error) {
 	ch := make(chan watcher.Change)
 	w.st.watcher.Watch(w.st.machines.Name, w.machine.doc.Id, w.machine.doc.TxnRevno, ch)
 	defer w.st.watcher.Unwatch(w.st.machines.Name, w.machine.doc.Id, ch)
-=======
-func (w *RelationScopeWatcher) loop() error {
-	ch := make(chan watcher.Change)
-	w.st.watcher.WatchCollection(w.st.relationScopes.Name, ch)
-	defer w.st.watcher.UnwatchCollection(w.st.relationScopes.Name, ch)
->>>>>>> 0149d908
 	changes, err := w.getInitialEvent()
 	if err != nil {
 		return err
@@ -823,12 +761,8 @@
 			case <-w.tomb.Dying():
 				return tomb.ErrDying
 			case c := <-ch:
-<<<<<<< HEAD
 				err := w.mergeChange(changes, c)
 				if err != nil {
-=======
-				if err := w.mergeChange(changes, c); err != nil {
->>>>>>> 0149d908
 					return err
 				}
 			case w.changeChan <- changes:
@@ -841,14 +775,117 @@
 		case <-w.tomb.Dying():
 			return tomb.ErrDying
 		case c := <-ch:
-<<<<<<< HEAD
 			changes = &MachineUnitsChange{}
 			err := w.mergeChange(changes, c)
 			if err != nil {
-=======
+				return err
+			}
+			if changes.isEmpty() {
+				changes = nil
+			}
+		}
+	}
+	return nil
+}
+
+func newRelationScopeWatcher(st *State, scope, ignore string) *RelationScopeWatcher {
+	w := &RelationScopeWatcher{
+		commonWatcher: commonWatcher{st: st},
+		prefix:        scope + "#",
+		ignore:        ignore,
+		changeChan:    make(chan *RelationScopeChange),
+		knownUnits:    make(map[string]bool),
+	}
+	go func() {
+		defer w.tomb.Done()
+		defer close(w.changeChan)
+		w.tomb.Kill(w.loop())
+	}()
+	return w
+}
+
+// Changes returns a channel that will receive changes when units enter and
+// leave a relation scope. The Entered field in the first event on the channel
+// holds the initial state.
+func (w *RelationScopeWatcher) Changes() <-chan *RelationScopeChange {
+	return w.changeChan
+}
+
+func (changes *RelationScopeChange) isEmpty() bool {
+	return len(changes.Entered)+len(changes.Left) == 0
+}
+
+func (w *RelationScopeWatcher) mergeChange(changes *RelationScopeChange, ch watcher.Change) (err error) {
+	doc := &relationScopeDoc{ch.Id.(string)}
+	if !strings.HasPrefix(doc.Key, w.prefix) {
+		return nil
+	}
+	name := doc.unitName()
+	if name == w.ignore {
+		return nil
+	}
+	if ch.Revno == -1 {
+		if w.knownUnits[name] {
+			changes.Left = append(changes.Left, name)
+			delete(w.knownUnits, name)
+		}
+		return nil
+	}
+	if !w.knownUnits[name] {
+		changes.Entered = append(changes.Entered, name)
+		w.knownUnits[name] = true
+	}
+	return nil
+}
+
+func (w *RelationScopeWatcher) getInitialEvent() (initial *RelationScopeChange, err error) {
+	changes := &RelationScopeChange{}
+	docs := []relationScopeDoc{}
+	sel := D{{"_id", D{{"$regex", "^" + w.prefix}}}}
+	err = w.st.relationScopes.Find(sel).All(&docs)
+	if err != nil {
+		return nil, err
+	}
+	for _, doc := range docs {
+		if name := doc.unitName(); name != w.ignore {
+			changes.Entered = append(changes.Entered, name)
+			w.knownUnits[name] = true
+		}
+	}
+	return changes, nil
+}
+
+func (w *RelationScopeWatcher) loop() error {
+	ch := make(chan watcher.Change)
+	w.st.watcher.WatchCollection(w.st.relationScopes.Name, ch)
+	defer w.st.watcher.UnwatchCollection(w.st.relationScopes.Name, ch)
+	changes, err := w.getInitialEvent()
+	if err != nil {
+		return err
+	}
+	for {
+		for changes != nil {
+			select {
+			case <-w.st.watcher.Dead():
+				return watcher.MustErr(w.st.watcher)
+			case <-w.tomb.Dying():
+				return tomb.ErrDying
+			case c := <-ch:
+				if err := w.mergeChange(changes, c); err != nil {
+					return err
+				}
+			case w.changeChan <- changes:
+				changes = nil
+			}
+		}
+		select {
+		case <-w.st.watcher.Dead():
+			return watcher.MustErr(w.st.watcher)
+		case <-w.tomb.Dying():
+			return tomb.ErrDying
+		case c := <-ch:
 			changes = &RelationScopeChange{}
 			if err := w.mergeChange(changes, c); err != nil {
->>>>>>> 0149d908
 				return err
 			}
 			if changes.isEmpty() {
