--- conflicted
+++ resolved
@@ -76,11 +76,7 @@
 	s.CommonProvisionerSuite.TearDownTest(c)
 }
 
-<<<<<<< HEAD
-func (s *ContainerSetupSuite) setupContainerWorker(c *gc.C, tag names.MachineTag) worker.StringsWatchHandler {
-=======
-func (s *ContainerSetupSuite) setupContainerWorker(c *gc.C, tag string) (worker.StringsWatchHandler, worker.Runner) {
->>>>>>> da5b0d11
+func (s *ContainerSetupSuite) setupContainerWorker(c *gc.C, tag names.MachineTag) (worker.StringsWatchHandler, worker.Runner) {
 	runner := worker.NewRunner(allFatal, noImportance)
 	pr := s.st.Provisioner()
 	machine, err := pr.Machine(tag)
@@ -226,15 +222,11 @@
 
 	err = os.RemoveAll(s.initLockDir)
 	c.Assert(err, gc.IsNil)
-<<<<<<< HEAD
-	handler := s.setupContainerWorker(c, m.Tag().(names.MachineTag))
-=======
-	handler, runner := s.setupContainerWorker(c, m.Tag().String())
+	handler, runner := s.setupContainerWorker(c, m.Tag().(names.MachineTag))
 	runner.Kill()
 	err = runner.Wait()
 	c.Assert(err, gc.IsNil)
 
->>>>>>> da5b0d11
 	_, err = handler.SetUp()
 	c.Assert(err, gc.IsNil)
 	err = handler.Handle([]string{"0/lxc/0"})
