// Copyright 2015 Canonical Ltd.
// Licensed under the AGPLv3, see LICENCE file for details.

package uniter

import (
	"github.com/juju/errors"
	"github.com/juju/names"
	"github.com/juju/utils/clock"
	"github.com/juju/utils/fslock"

	"github.com/juju/juju/agent"
	"github.com/juju/juju/api/base"
	"github.com/juju/juju/api/uniter"
	"github.com/juju/juju/worker"
	"github.com/juju/juju/worker/dependency"
	"github.com/juju/juju/worker/fortress"
	"github.com/juju/juju/worker/leadership"
	"github.com/juju/juju/worker/uniter/operation"
)

// ManifoldConfig defines the names of the manifolds on which a
// Manifold will depend.
type ManifoldConfig struct {
	AgentName             string
	APICallerName         string
	MachineLockName       string
	LeadershipTrackerName string
	CharmDirName          string
}

// Manifold returns a dependency manifold that runs a uniter worker,
// using the resource names defined in the supplied config.
func Manifold(config ManifoldConfig) dependency.Manifold {
	return dependency.Manifold{
		Inputs: []string{
			config.AgentName,
			config.APICallerName,
			config.LeadershipTrackerName,
			config.MachineLockName,
			config.CharmDirName,
		},
		Start: func(getResource dependency.GetResourceFunc) (worker.Worker, error) {

			// Collect all required resources.
			var agent agent.Agent
			if err := getResource(config.AgentName, &agent); err != nil {
				return nil, err
			}
			var apiCaller base.APICaller
			if err := getResource(config.APICallerName, &apiCaller); err != nil {
				// TODO(fwereade): absence of an APICaller shouldn't be the end of
				// the world -- we ought to return a type that can at least run the
				// leader-deposed hook -- but that's not done yet.
				return nil, err
			}
			var machineLock *fslock.Lock
			if err := getResource(config.MachineLockName, &machineLock); err != nil {
				return nil, err
			}
			var leadershipTracker leadership.Tracker
			if err := getResource(config.LeadershipTrackerName, &leadershipTracker); err != nil {
				return nil, err
			}
			var charmDirGuard fortress.Guard
			if err := getResource(config.CharmDirName, &charmDirGuard); err != nil {
				return nil, err
			}

			// Configure and start the uniter.
			config := agent.CurrentConfig()
			tag := config.Tag()
			unitTag, ok := tag.(names.UnitTag)
			if !ok {
				return nil, errors.Errorf("expected a unit tag, got %v", tag)
			}
			uniterFacade := uniter.NewState(apiCaller, unitTag)
			uniter, err := NewUniter(&UniterParams{
				UniterFacade:         uniterFacade,
				UnitTag:              unitTag,
				LeadershipTracker:    leadershipTracker,
				DataDir:              config.DataDir(),
				MachineLock:          machineLock,
				CharmDirGuard:        charmDirGuard,
				UpdateStatusSignal:   NewUpdateStatusTimer(),
				NewOperationExecutor: operation.NewExecutor,
<<<<<<< HEAD
			})
			if err != nil {
				return nil, errors.Trace(err)
			}
			return uniter, nil
=======
				Clock:                clock.WallClock,
			}), nil
>>>>>>> 62bcba1e
		},
	}
}<|MERGE_RESOLUTION|>--- conflicted
+++ resolved
@@ -84,16 +84,12 @@
 				CharmDirGuard:        charmDirGuard,
 				UpdateStatusSignal:   NewUpdateStatusTimer(),
 				NewOperationExecutor: operation.NewExecutor,
-<<<<<<< HEAD
+				Clock:                clock.WallClock,
 			})
 			if err != nil {
 				return nil, errors.Trace(err)
 			}
 			return uniter, nil
-=======
-				Clock:                clock.WallClock,
-			}), nil
->>>>>>> 62bcba1e
 		},
 	}
 }