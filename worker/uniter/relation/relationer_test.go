// Copyright 2012-2015 Canonical Ltd.
// Licensed under the AGPLv3, see LICENCE file for details.

package relation_test

import (
	"fmt"

	"github.com/golang/mock/gomock"
	"github.com/juju/charm/v7"
	"github.com/juju/charm/v7/hooks"
	"github.com/juju/errors"
<<<<<<< HEAD
	"github.com/juju/juju/api"
	"github.com/juju/loggo"
	"github.com/juju/names/v4"
=======
>>>>>>> e8c74b5f
	jc "github.com/juju/testing/checkers"

	gc "gopkg.in/check.v1"

	apiuniter "github.com/juju/juju/api/uniter"
	"github.com/juju/juju/worker/uniter/hook"
	"github.com/juju/juju/worker/uniter/relation"
	"github.com/juju/juju/worker/uniter/relation/mocks"
)

type relationerSuite struct {
<<<<<<< HEAD
	jujutesting.JujuConnSuite
	hooks chan hook.Info
	app   *state.Application
	rel   *state.Relation
	mgr   relation.StateManager

	st         api.Connection
	uniter     *apiuniter.State
	apiRelUnit *apiuniter.RelationUnit
	logger     loggo.Logger
=======
	stateManager *mocks.MockStateManager
	relationUnit *mocks.MockRelationUnit
	relation     *mocks.MockRelation
>>>>>>> e8c74b5f
}

var _ = gc.Suite(&relationerSuite{})

func (s *relationerSuite) TestImplicitRelationerPrepareHook(c *gc.C) {
	defer s.setupMocks(c).Finish()
	// Setup for test
	s.expectEndpoint(implicitRelationEndpoint())

	r := relation.NewRelationer(s.relationUnit, s.stateManager)

	// Hooks are not allowed.
	_, err := r.PrepareHook(hook.Info{})
	c.Assert(err, gc.ErrorMatches, `restart immediately`)
}

<<<<<<< HEAD
	s.mgr, err = relation.NewStateManager(apiUnit)
	c.Assert(err, jc.ErrorIsNil)

	s.logger = loggo.GetLogger("test")
=======
func (s *relationerSuite) TestImplicitRelationerCommitHook(c *gc.C) {
	defer s.setupMocks(c).Finish()
	// Setup for test
	s.expectEndpoint(implicitRelationEndpoint())

	r := relation.NewRelationer(s.relationUnit, s.stateManager)

	// Hooks are not allowed.
	err := r.CommitHook(hook.Info{})
	c.Assert(err, gc.ErrorMatches, `restart immediately`)
>>>>>>> e8c74b5f
}

func (s *relationerSuite) TestImplicitRelationerSetDying(c *gc.C) {
	defer s.setupMocks(c).Finish()
	// Setup for test
	s.expectEndpoint(implicitRelationEndpoint())
	s.expectLeaveScope()
	s.expectRemoveRelation()

	r := relation.NewRelationer(s.relationUnit, s.stateManager)

	// Set it to Dying
	c.Assert(r.IsDying(), jc.IsFalse)
	err := r.SetDying()
	c.Assert(err, jc.ErrorIsNil)
	c.Assert(r.IsDying(), jc.IsTrue)
}

func (s *relationerSuite) TestSetDying(c *gc.C) {
	defer s.setupMocks(c).Finish()
	// Setup for test
	s.expectEndpoint(endpoint())

	r := relation.NewRelationer(s.relationUnit, s.stateManager)

	// Set it to Dying
	c.Assert(r.IsDying(), jc.IsFalse)
	err := r.SetDying()
	c.Assert(err, jc.ErrorIsNil)
	c.Assert(r.IsDying(), jc.IsTrue)
}

<<<<<<< HEAD
func (s *relationerSuite) newRelationer() *relation.Relationer {
	return relation.NewRelationer(s.apiRelUnit, s.mgr, s.logger)
}

func (s *relationerSuite) TestEnterLeaveScope(c *gc.C) {
	ru1, _ := s.AddRelationUnit(c, "u/1")
	s.WaitForModelWatchersIdle(c, s.State.ModelUUID())
	r := s.newRelationer()
=======
func (s *relationerSuite) TestIfDyingFailJoin(c *gc.C) {
	defer s.setupMocks(c).Finish()
	// Setup for test
	s.expectEndpoint(endpoint())
>>>>>>> e8c74b5f

	r := relation.NewRelationer(s.relationUnit, s.stateManager)

	// Set it to Dying
	err := r.SetDying()
	c.Assert(err, jc.ErrorIsNil)

	// Try to Join
	err = r.Join()
	c.Assert(err, gc.ErrorMatches, `dying relationer must not join!`)
}

func (s *relationerSuite) TestCommitHookRelationBrokenDies(c *gc.C) {
	defer s.setupMocks(c).Finish()
	// Setup for test
	s.expectEndpoint(endpoint())
	s.expectLeaveScope()
	s.expectRemoveRelation()

	r := relation.NewRelationer(s.relationUnit, s.stateManager)
	err := r.CommitHook(hook.Info{Kind: hooks.RelationBroken})
	c.Assert(err, jc.ErrorIsNil)
}

<<<<<<< HEAD
func (s *relationerSuite) TestPrepareCommitHooks(c *gc.C) {
	r := s.newRelationer()
	err := r.Join()
	c.Assert(err, jc.ErrorIsNil)
=======
func (s *relationerSuite) TestCommitHook(c *gc.C) {
	defer s.setupMocks(c).Finish()
	// Setup for test
	s.expectEndpoint(endpoint())
	s.expectStateManagerRelation(nil)
	s.expectSetRelation()
>>>>>>> e8c74b5f

	r := relation.NewRelationer(s.relationUnit, s.stateManager)
	err := r.CommitHook(hook.Info{Kind: hooks.RelationJoined, RelationId: 1})
	c.Assert(err, jc.ErrorIsNil)
}

func (s *relationerSuite) TestCommitHookRelationFail(c *gc.C) {
	defer s.setupMocks(c).Finish()
	// Setup for test
	s.expectEndpoint(endpoint())
	s.expectStateManagerRelation(errors.NotImplementedf("testing"))

	r := relation.NewRelationer(s.relationUnit, s.stateManager)
	err := r.CommitHook(hook.Info{Kind: hooks.RelationJoined, RelationId: 1})
	c.Assert(err, jc.Satisfies, errors.IsNotImplemented)
}

func (s *relationerSuite) TestPrepareHookRelationFail(c *gc.C) {
	defer s.setupMocks(c).Finish()
	// Setup for test
	s.expectEndpoint(endpoint())
	s.expectStateManagerRelation(errors.NotImplementedf("testing"))

	r := relation.NewRelationer(s.relationUnit, s.stateManager)
	_, err := r.PrepareHook(hook.Info{Kind: hooks.RelationJoined, RelationId: 1})
	c.Assert(err, jc.Satisfies, errors.IsNotImplemented)
}

func (s *relationerSuite) TestPrepareHookValidateFail(c *gc.C) {
	defer s.setupMocks(c).Finish()
	// Setup for test
	s.expectEndpoint(endpoint())
	s.expectStateManagerRelationFailValidate()

	r := relation.NewRelationer(s.relationUnit, s.stateManager)
	// relationID and state id being different will fail validation.
	name, err := r.PrepareHook(hook.Info{Kind: hooks.RelationJoined, RelationId: 1})
	c.Assert(err, gc.NotNil)
	c.Assert(name, gc.Equals, "")
}

<<<<<<< HEAD
func (s *relationerSuite) TestSetDying(c *gc.C) {
	ru1, u := s.AddRelationUnit(c, "u/1")
	settings := map[string]interface{}{"unit": "settings"}
	err := ru1.EnterScope(settings)
	c.Assert(err, jc.ErrorIsNil)
	r := s.newRelationer()
	err = r.Join()
	c.Assert(err, jc.ErrorIsNil)
=======
func (s *relationerSuite) TestPrepareHook(c *gc.C) {
	defer s.setupMocks(c).Finish()
	// Setup for test
	ep := endpoint()
	s.expectEndpoint(ep)
	s.expectEndpoint(ep)
	s.expectStateManagerRelation(nil)
>>>>>>> e8c74b5f

	r := relation.NewRelationer(s.relationUnit, s.stateManager)
	name, err := r.PrepareHook(hook.Info{Kind: hooks.RelationJoined, RelationId: 1})
	c.Assert(err, jc.ErrorIsNil)
	c.Assert(name, gc.Equals, fmt.Sprintf("%s-%s", ep.Name, hooks.RelationJoined))
}

func (s *relationerSuite) TestJoinRelation(c *gc.C) {
	defer s.setupMocks(c).Finish()
	// Setup for test
	s.expectEnterScope()
	s.expectRelationFound(true)

	r := relation.NewRelationer(s.relationUnit, s.stateManager)
	err := r.Join()
	c.Assert(err, jc.ErrorIsNil)
}

func (s *relationerSuite) TestJoinRelationNotFound(c *gc.C) {
	defer s.setupMocks(c).Finish()
	// Setup for test
	s.expectEnterScope()
	s.expectRelationFound(false)
	s.expectSetRelation()

	r := relation.NewRelationer(s.relationUnit, s.stateManager)
	err := r.Join()
	c.Assert(err, jc.ErrorIsNil)
}

func (s *relationerSuite) setupMocks(c *gc.C) *gomock.Controller {
	ctrl := gomock.NewController(c)
	s.stateManager = mocks.NewMockStateManager(ctrl)
	s.relationUnit = mocks.NewMockRelationUnit(ctrl)
	s.relation = mocks.NewMockRelation(ctrl)
	// Setup for NewRelationer
	s.expectRelationUnitRelation()
	s.expectRelationId()
	return ctrl
}

func implicitRelationEndpoint() apiuniter.Endpoint {
	return apiuniter.Endpoint{
		charm.Relation{
			Role:      charm.RoleProvider,
			Name:      "juju-info",
			Interface: "juju-info",
		}}
}

func endpoint() apiuniter.Endpoint {
	return apiuniter.Endpoint{
		charm.Relation{
			Role:      charm.RoleRequirer,
			Name:      "mysql",
			Interface: "db",
			Scope:     charm.ScopeGlobal,
		}}
}

//
// RelationUnit
//
func (s *relationerSuite) expectEndpoint(ep apiuniter.Endpoint) {
	s.relationUnit.EXPECT().Endpoint().Return(ep)
}

func (s *relationerSuite) expectLeaveScope() {
	s.relationUnit.EXPECT().LeaveScope().Return(nil)
}

func (s *relationerSuite) expectEnterScope() {
	s.relationUnit.EXPECT().EnterScope().Return(nil)
}

func (s *relationerSuite) expectRelationUnitRelation() {
	s.relationUnit.EXPECT().Relation().Return(s.relation)
}

//
// Relation
//
func (s *relationerSuite) expectRelationId() {
	s.relation.EXPECT().Id().Return(1)
}

<<<<<<< HEAD
	r := relation.NewRelationer(apiRelUnit, mgr, loggo.GetLogger("test"))
	c.Assert(r, jc.Satisfies, (*relation.Relationer).IsImplicit)
=======
//
// StateManager
//
func (s *relationerSuite) expectRemoveRelation() {
	s.stateManager.EXPECT().RemoveRelation(1).Return(nil)
}
>>>>>>> e8c74b5f

func (s *relationerSuite) expectRelationFound(found bool) {
	s.stateManager.EXPECT().RelationFound(1).Return(found)
}

func (s *relationerSuite) expectSetRelation() {
	s.stateManager.EXPECT().SetRelation(gomock.Any()).Return(nil)
}

func (s *relationerSuite) expectStateManagerRelation(err error) {
	st := relation.NewState(1)
	s.stateManager.EXPECT().Relation(1).Return(st, err)
}

func (s *relationerSuite) expectStateManagerRelationFailValidate() {
	st := relation.NewState(0)
	s.stateManager.EXPECT().Relation(1).Return(st, nil)
}<|MERGE_RESOLUTION|>--- conflicted
+++ resolved
@@ -10,12 +10,7 @@
 	"github.com/juju/charm/v7"
 	"github.com/juju/charm/v7/hooks"
 	"github.com/juju/errors"
-<<<<<<< HEAD
-	"github.com/juju/juju/api"
 	"github.com/juju/loggo"
-	"github.com/juju/names/v4"
-=======
->>>>>>> e8c74b5f
 	jc "github.com/juju/testing/checkers"
 
 	gc "gopkg.in/check.v1"
@@ -27,22 +22,9 @@
 )
 
 type relationerSuite struct {
-<<<<<<< HEAD
-	jujutesting.JujuConnSuite
-	hooks chan hook.Info
-	app   *state.Application
-	rel   *state.Relation
-	mgr   relation.StateManager
-
-	st         api.Connection
-	uniter     *apiuniter.State
-	apiRelUnit *apiuniter.RelationUnit
-	logger     loggo.Logger
-=======
 	stateManager *mocks.MockStateManager
 	relationUnit *mocks.MockRelationUnit
 	relation     *mocks.MockRelation
->>>>>>> e8c74b5f
 }
 
 var _ = gc.Suite(&relationerSuite{})
@@ -52,30 +34,23 @@
 	// Setup for test
 	s.expectEndpoint(implicitRelationEndpoint())
 
-	r := relation.NewRelationer(s.relationUnit, s.stateManager)
+	r := s.newRelationer()
 
 	// Hooks are not allowed.
 	_, err := r.PrepareHook(hook.Info{})
 	c.Assert(err, gc.ErrorMatches, `restart immediately`)
 }
 
-<<<<<<< HEAD
-	s.mgr, err = relation.NewStateManager(apiUnit)
-	c.Assert(err, jc.ErrorIsNil)
-
-	s.logger = loggo.GetLogger("test")
-=======
 func (s *relationerSuite) TestImplicitRelationerCommitHook(c *gc.C) {
 	defer s.setupMocks(c).Finish()
 	// Setup for test
 	s.expectEndpoint(implicitRelationEndpoint())
 
-	r := relation.NewRelationer(s.relationUnit, s.stateManager)
+	r := s.newRelationer()
 
 	// Hooks are not allowed.
 	err := r.CommitHook(hook.Info{})
 	c.Assert(err, gc.ErrorMatches, `restart immediately`)
->>>>>>> e8c74b5f
 }
 
 func (s *relationerSuite) TestImplicitRelationerSetDying(c *gc.C) {
@@ -85,7 +60,7 @@
 	s.expectLeaveScope()
 	s.expectRemoveRelation()
 
-	r := relation.NewRelationer(s.relationUnit, s.stateManager)
+	r := s.newRelationer()
 
 	// Set it to Dying
 	c.Assert(r.IsDying(), jc.IsFalse)
@@ -99,7 +74,7 @@
 	// Setup for test
 	s.expectEndpoint(endpoint())
 
-	r := relation.NewRelationer(s.relationUnit, s.stateManager)
+	r := s.newRelationer()
 
 	// Set it to Dying
 	c.Assert(r.IsDying(), jc.IsFalse)
@@ -108,23 +83,12 @@
 	c.Assert(r.IsDying(), jc.IsTrue)
 }
 
-<<<<<<< HEAD
-func (s *relationerSuite) newRelationer() *relation.Relationer {
-	return relation.NewRelationer(s.apiRelUnit, s.mgr, s.logger)
-}
-
-func (s *relationerSuite) TestEnterLeaveScope(c *gc.C) {
-	ru1, _ := s.AddRelationUnit(c, "u/1")
-	s.WaitForModelWatchersIdle(c, s.State.ModelUUID())
-	r := s.newRelationer()
-=======
 func (s *relationerSuite) TestIfDyingFailJoin(c *gc.C) {
 	defer s.setupMocks(c).Finish()
 	// Setup for test
 	s.expectEndpoint(endpoint())
->>>>>>> e8c74b5f
-
-	r := relation.NewRelationer(s.relationUnit, s.stateManager)
+
+	r := s.newRelationer()
 
 	// Set it to Dying
 	err := r.SetDying()
@@ -142,26 +106,21 @@
 	s.expectLeaveScope()
 	s.expectRemoveRelation()
 
-	r := relation.NewRelationer(s.relationUnit, s.stateManager)
+	r := s.newRelationer()
+
 	err := r.CommitHook(hook.Info{Kind: hooks.RelationBroken})
 	c.Assert(err, jc.ErrorIsNil)
 }
 
-<<<<<<< HEAD
-func (s *relationerSuite) TestPrepareCommitHooks(c *gc.C) {
-	r := s.newRelationer()
-	err := r.Join()
-	c.Assert(err, jc.ErrorIsNil)
-=======
 func (s *relationerSuite) TestCommitHook(c *gc.C) {
 	defer s.setupMocks(c).Finish()
 	// Setup for test
 	s.expectEndpoint(endpoint())
 	s.expectStateManagerRelation(nil)
 	s.expectSetRelation()
->>>>>>> e8c74b5f
-
-	r := relation.NewRelationer(s.relationUnit, s.stateManager)
+
+	r := s.newRelationer()
+
 	err := r.CommitHook(hook.Info{Kind: hooks.RelationJoined, RelationId: 1})
 	c.Assert(err, jc.ErrorIsNil)
 }
@@ -172,7 +131,8 @@
 	s.expectEndpoint(endpoint())
 	s.expectStateManagerRelation(errors.NotImplementedf("testing"))
 
-	r := relation.NewRelationer(s.relationUnit, s.stateManager)
+	r := s.newRelationer()
+
 	err := r.CommitHook(hook.Info{Kind: hooks.RelationJoined, RelationId: 1})
 	c.Assert(err, jc.Satisfies, errors.IsNotImplemented)
 }
@@ -183,7 +143,8 @@
 	s.expectEndpoint(endpoint())
 	s.expectStateManagerRelation(errors.NotImplementedf("testing"))
 
-	r := relation.NewRelationer(s.relationUnit, s.stateManager)
+	r := s.newRelationer()
+
 	_, err := r.PrepareHook(hook.Info{Kind: hooks.RelationJoined, RelationId: 1})
 	c.Assert(err, jc.Satisfies, errors.IsNotImplemented)
 }
@@ -194,23 +155,14 @@
 	s.expectEndpoint(endpoint())
 	s.expectStateManagerRelationFailValidate()
 
-	r := relation.NewRelationer(s.relationUnit, s.stateManager)
+	r := s.newRelationer()
+
 	// relationID and state id being different will fail validation.
 	name, err := r.PrepareHook(hook.Info{Kind: hooks.RelationJoined, RelationId: 1})
 	c.Assert(err, gc.NotNil)
 	c.Assert(name, gc.Equals, "")
 }
 
-<<<<<<< HEAD
-func (s *relationerSuite) TestSetDying(c *gc.C) {
-	ru1, u := s.AddRelationUnit(c, "u/1")
-	settings := map[string]interface{}{"unit": "settings"}
-	err := ru1.EnterScope(settings)
-	c.Assert(err, jc.ErrorIsNil)
-	r := s.newRelationer()
-	err = r.Join()
-	c.Assert(err, jc.ErrorIsNil)
-=======
 func (s *relationerSuite) TestPrepareHook(c *gc.C) {
 	defer s.setupMocks(c).Finish()
 	// Setup for test
@@ -218,9 +170,9 @@
 	s.expectEndpoint(ep)
 	s.expectEndpoint(ep)
 	s.expectStateManagerRelation(nil)
->>>>>>> e8c74b5f
-
-	r := relation.NewRelationer(s.relationUnit, s.stateManager)
+
+	r := s.newRelationer()
+
 	name, err := r.PrepareHook(hook.Info{Kind: hooks.RelationJoined, RelationId: 1})
 	c.Assert(err, jc.ErrorIsNil)
 	c.Assert(name, gc.Equals, fmt.Sprintf("%s-%s", ep.Name, hooks.RelationJoined))
@@ -232,7 +184,8 @@
 	s.expectEnterScope()
 	s.expectRelationFound(true)
 
-	r := relation.NewRelationer(s.relationUnit, s.stateManager)
+	r := s.newRelationer()
+
 	err := r.Join()
 	c.Assert(err, jc.ErrorIsNil)
 }
@@ -244,9 +197,14 @@
 	s.expectRelationFound(false)
 	s.expectSetRelation()
 
-	r := relation.NewRelationer(s.relationUnit, s.stateManager)
+	r := s.newRelationer()
 	err := r.Join()
 	c.Assert(err, jc.ErrorIsNil)
+}
+
+func (s *relationerSuite) newRelationer() relation.Relationer {
+	logger := loggo.GetLogger("test")
+	return relation.NewRelationer(s.relationUnit, s.stateManager, logger)
 }
 
 func (s *relationerSuite) setupMocks(c *gc.C) *gomock.Controller {
@@ -305,17 +263,12 @@
 	s.relation.EXPECT().Id().Return(1)
 }
 
-<<<<<<< HEAD
-	r := relation.NewRelationer(apiRelUnit, mgr, loggo.GetLogger("test"))
-	c.Assert(r, jc.Satisfies, (*relation.Relationer).IsImplicit)
-=======
 //
 // StateManager
 //
 func (s *relationerSuite) expectRemoveRelation() {
 	s.stateManager.EXPECT().RemoveRelation(1).Return(nil)
 }
->>>>>>> e8c74b5f
 
 func (s *relationerSuite) expectRelationFound(found bool) {
 	s.stateManager.EXPECT().RelationFound(1).Return(found)
